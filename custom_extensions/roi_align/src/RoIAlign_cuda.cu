/*
ROIAlign implementation in CUDA from pytorch framework
(https://github.com/pytorch/vision/tree/master/torchvision/csrc/cuda on Nov 14 2019)

*/

#include <ATen/ATen.h>
#include <ATen/TensorUtils.h>
#include <ATen/cuda/CUDAContext.h>
#include <c10/cuda/CUDAGuard.h>
#include <ATen/cuda/CUDAApplyUtils.cuh>
#include <typeinfo>
#include "cuda_helpers.h"

template <typename T>
__device__ T bilinear_interpolate(
    const T* input,
    const int height,
    const int width,
    T y,
    T x,
    const int index /* index for debug only*/) {
  // deal with cases that inverse elements are out of feature map boundary
  if (y < -1.0 || y > height || x < -1.0 || x > width) {
    // empty
    return 0;
  }

  if (y <= 0)
    y = 0;
  if (x <= 0)
    x = 0;

  int y_low = (int)y;
  int x_low = (int)x;
  int y_high;
  int x_high;

  if (y_low >= height - 1) {
    y_high = y_low = height - 1;
    y = (T)y_low;
  } else {
    y_high = y_low + 1;
  }

  if (x_low >= width - 1) {
    x_high = x_low = width - 1;
    x = (T)x_low;
  } else {
    x_high = x_low + 1;
  }

  T ly = y - y_low;
  T lx = x - x_low;
  T hy = 1. - ly, hx = 1. - lx;

  // do bilinear interpolation
  T v1 = input[y_low * width + x_low];
  T v2 = input[y_low * width + x_high];
  T v3 = input[y_high * width + x_low];
  T v4 = input[y_high * width + x_high];
  T w1 = hy * hx, w2 = hy * lx, w3 = ly * hx, w4 = ly * lx;

  T val = (w1 * v1 + w2 * v2 + w3 * v3 + w4 * v4);

  return val;
}

template <typename T>
__global__ void RoIAlignForward(
    const int nthreads,
    const T* input,
    const T spatial_scale,
    const int channels,
    const int height,
    const int width,
    const int pooled_height,
    const int pooled_width,
    const int sampling_ratio,
    const T* rois,
    T* output) {
  CUDA_1D_KERNEL_LOOP(index, nthreads) {
    // (n, c, ph, pw) is an element in the pooled output
    const int pw = index % pooled_width;
    const int ph = (index / pooled_width) % pooled_height;
    const int c = (index / pooled_width / pooled_height) % channels;
    const int n = index / pooled_width / pooled_height / channels;

    const T* offset_rois = rois + n * 5;
    int roi_batch_ind = offset_rois[0];

    // Do not using rounding; this implementation detail is critical
    T roi_start_h = offset_rois[1] * spatial_scale;
    T roi_start_w = offset_rois[2] * spatial_scale;
    T roi_end_h = offset_rois[3] * spatial_scale;
    T roi_end_w = offset_rois[4] * spatial_scale;

    // Force malformed ROIs to be 1x1
    T roi_width = max(roi_end_w - roi_start_w, (T)1.);
    T roi_height = max(roi_end_h - roi_start_h, (T)1.);

    T bin_size_h = static_cast<T>(roi_height) / static_cast<T>(pooled_height);
    T bin_size_w = static_cast<T>(roi_width) / static_cast<T>(pooled_width);

    const T* offset_input =
        input + (roi_batch_ind * channels + c) * height * width;

    // We use roi_bin_grid to sample the grid and mimic integral
    int roi_bin_grid_h = (sampling_ratio > 0)
        ? sampling_ratio
        : ceil(roi_height / pooled_height); // e.g., = 2
    int roi_bin_grid_w =
        (sampling_ratio > 0) ? sampling_ratio : ceil(roi_width / pooled_width);

    // We do average (integral) pooling inside a bin
    const T count = roi_bin_grid_h * roi_bin_grid_w; // e.g. = 4
    T output_val = 0.;
    for (int iy = 0; iy < roi_bin_grid_h; iy++) // e.g., iy = 0, 1
    {
      const T y = roi_start_h + ph * bin_size_h +
<<<<<<< HEAD
          static_cast<T>(iy + .5f) * (bin_size_h - 1.f) / static_cast<T>(roi_bin_grid_h); // e.g., 0.5, 1.5
      for (int ix = 0; ix < roi_bin_grid_w; ix++) {
        const T x = roi_start_w + pw * bin_size_w +
            static_cast<T>(ix + .5f) * (bin_size_w - 1.f) / static_cast<T>(roi_bin_grid_w);
=======
          static_cast<T>(iy + .5f) * bin_size_h / static_cast<T>(roi_bin_grid_h); // e.g., 0.5, 1.5
      for (int ix = 0; ix < roi_bin_grid_w; ix++) {
        const T x = roi_start_w + pw * bin_size_w +
            static_cast<T>(ix + .5f) * bin_size_w / static_cast<T>(roi_bin_grid_w);
>>>>>>> 90e0e9be
        T val = bilinear_interpolate(offset_input, height, width, y, x, index);
        output_val += val;
      }
    }
    output_val /= count;

    output[index] = output_val;
  }
}

template <typename T>
__device__ void bilinear_interpolate_gradient(
    const int height,
    const int width,
    T y,
    T x,
    T& w1,
    T& w2,
    T& w3,
    T& w4,
    int& x_low,
    int& x_high,
    int& y_low,
    int& y_high,
    const int index /* index for debug only*/) {
  // deal with cases that inverse elements are out of feature map boundary
  if (y < -1.0 || y > height || x < -1.0 || x > width) {
    // empty
    w1 = w2 = w3 = w4 = 0.;
    x_low = x_high = y_low = y_high = -1;
    return;
  }

  if (y <= 0)
    y = 0;
  if (x <= 0)
    x = 0;

  y_low = (int)y;
  x_low = (int)x;

  if (y_low >= height - 1) {
    y_high = y_low = height - 1;
    y = (T)y_low;
  } else {
    y_high = y_low + 1;
  }

  if (x_low >= width - 1) {
    x_high = x_low = width - 1;
    x = (T)x_low;
  } else {
    x_high = x_low + 1;
  }

  T ly = y - y_low;
  T lx = x - x_low;
  T hy = 1. - ly, hx = 1. - lx;

  // reference in forward
  // T v1 = input[y_low * width + x_low];
  // T v2 = input[y_low * width + x_high];
  // T v3 = input[y_high * width + x_low];
  // T v4 = input[y_high * width + x_high];
  // T val = (w1 * v1 + w2 * v2 + w3 * v3 + w4 * v4);

  w1 = hy * hx, w2 = hy * lx, w3 = ly * hx, w4 = ly * lx;

  return;
}

template <typename T>
__global__ void RoIAlignBackward(
    const int nthreads,
    const T* grad_output,
    const T spatial_scale,
    const int channels,
    const int height,
    const int width,
    const int pooled_height,
    const int pooled_width,
    const int sampling_ratio,
    T* grad_input,
    const T* rois,
    const int n_stride,
    const int c_stride,
    const int h_stride,
    const int w_stride)
{
  CUDA_1D_KERNEL_LOOP(index, nthreads) {
    // (n, c, ph, pw) is an element in the pooled output
    int pw = index % pooled_width;
    int ph = (index / pooled_width) % pooled_height;
    int c = (index / pooled_width / pooled_height) % channels;
    int n = index / pooled_width / pooled_height / channels;

    const T* offset_rois = rois + n * 5;
    int roi_batch_ind = offset_rois[0];

    // Do not using rounding; this implementation detail is critical
    T roi_start_h = offset_rois[1] * spatial_scale;
    T roi_start_w = offset_rois[2] * spatial_scale;
    T roi_end_h = offset_rois[3] * spatial_scale;
    T roi_end_w = offset_rois[4] * spatial_scale;

    // Force malformed ROIs to be 1x1
    T roi_width = max(roi_end_w - roi_start_w, (T)1.);
    T roi_height = max(roi_end_h - roi_start_h, (T)1.);
    T bin_size_h = static_cast<T>(roi_height) / static_cast<T>(pooled_height);
    T bin_size_w = static_cast<T>(roi_width) / static_cast<T>(pooled_width);

    T* offset_grad_input =
        grad_input + ((roi_batch_ind * channels + c) * height * width);

    // We need to index the gradient using the tensor strides to access the
    // correct values.
    int output_offset = n * n_stride + c * c_stride;
    const T* offset_grad_output = grad_output + output_offset;
    const T grad_output_this_bin =
        offset_grad_output[ph * h_stride + pw * w_stride];

    // We use roi_bin_grid to sample the grid and mimic integral
    int roi_bin_grid_h = (sampling_ratio > 0)
        ? sampling_ratio
        : ceil(roi_height / pooled_height); // e.g., = 2
    int roi_bin_grid_w =
        (sampling_ratio > 0) ? sampling_ratio : ceil(roi_width / pooled_width);

    // We do average (integral) pooling inside a bin
    const T count = roi_bin_grid_h * roi_bin_grid_w; // e.g. = 4

    for (int iy = 0; iy < roi_bin_grid_h; iy++) // e.g., iy = 0, 1
    {
      const T y = roi_start_h + ph * bin_size_h +
<<<<<<< HEAD
          static_cast<T>(iy + .5f) * (bin_size_h - 1.f) / static_cast<T>(roi_bin_grid_h); // e.g., 0.5, 1.5
      for (int ix = 0; ix < roi_bin_grid_w; ix++) {
        const T x = roi_start_w + pw * bin_size_w  +
            static_cast<T>(ix + .5f) * (bin_size_w - 1.f) / static_cast<T>(roi_bin_grid_w);
=======
          static_cast<T>(iy + .5f) * bin_size_h / static_cast<T>(roi_bin_grid_h); // e.g., 0.5, 1.5
      for (int ix = 0; ix < roi_bin_grid_w; ix++) {
        const T x = roi_start_w + pw * bin_size_w  +
            static_cast<T>(ix + .5f) * bin_size_w / static_cast<T>(roi_bin_grid_w);
>>>>>>> 90e0e9be

        T w1, w2, w3, w4;
        int x_low, x_high, y_low, y_high;

        bilinear_interpolate_gradient(
            height,
            width,
            y,
            x,
            w1,
            w2,
            w3,
            w4,
            x_low,
            x_high,
            y_low,
            y_high,
            index);

        T g1 = grad_output_this_bin * w1 / count;
        T g2 = grad_output_this_bin * w2 / count;
        T g3 = grad_output_this_bin * w3 / count;
        T g4 = grad_output_this_bin * w4 / count;

        if (x_low >= 0 && x_high >= 0 && y_low >= 0 && y_high >= 0) {
          atomicAdd(
              offset_grad_input + y_low * width + x_low, static_cast<T>(g1));
          atomicAdd(
              offset_grad_input + y_low * width + x_high, static_cast<T>(g2));
          atomicAdd(
              offset_grad_input + y_high * width + x_low, static_cast<T>(g3));
          atomicAdd(
              offset_grad_input + y_high * width + x_high, static_cast<T>(g4));
        } // if
      } // ix
    } // iy
  } // CUDA_1D_KERNEL_LOOP
} // RoIAlignBackward

at::Tensor ROIAlign_forward_cuda(const at::Tensor& input, const at::Tensor& rois, const float spatial_scale,
                                const int pooled_height, const int pooled_width, const int sampling_ratio) {
  /*
   input: feature-map tensor, shape (batch, n_channels, y, x(, z))
   */
  AT_ASSERTM(input.device().is_cuda(), "input must be a CUDA tensor");
  AT_ASSERTM(rois.device().is_cuda(), "rois must be a CUDA tensor");

  at::TensorArg input_t{input, "input", 1}, rois_t{rois, "rois", 2};

  at::CheckedFrom c = "ROIAlign_forward_cuda";
  at::checkAllSameGPU(c, {input_t, rois_t});
  at::checkAllSameType(c, {input_t, rois_t});

  at::cuda::CUDAGuard device_guard(input.device());

  int num_rois = rois.size(0);
  int channels = input.size(1);
  int height = input.size(2);
  int width = input.size(3);

  at::Tensor output = at::zeros(
      {num_rois, channels, pooled_height, pooled_width}, input.options());

  auto output_size = num_rois * pooled_height * pooled_width * channels;
  cudaStream_t stream = at::cuda::getCurrentCUDAStream();

  dim3 grid(std::min(
      at::cuda::ATenCeilDiv(
          static_cast<int64_t>(output_size), static_cast<int64_t>(512)),
      static_cast<int64_t>(4096)));
  dim3 block(512);

  if (output.numel() == 0) {
    AT_CUDA_CHECK(cudaGetLastError());
    return output;
  }

  AT_DISPATCH_FLOATING_TYPES_AND_HALF(input.type(), "ROIAlign_forward", [&] {
    RoIAlignForward<scalar_t><<<grid, block, 0, stream>>>(
        output_size,
        input.contiguous().data_ptr<scalar_t>(),
        spatial_scale,
        channels,
        height,
        width,
        pooled_height,
        pooled_width,
        sampling_ratio,
        rois.contiguous().data_ptr<scalar_t>(),
        output.data_ptr<scalar_t>());
  });
  AT_CUDA_CHECK(cudaGetLastError());
  return output;
}

at::Tensor ROIAlign_backward_cuda(
    const at::Tensor& grad,
    const at::Tensor& rois,
    const float spatial_scale,
    const int pooled_height,
    const int pooled_width,
    const int batch_size,
    const int channels,
    const int height,
    const int width,
    const int sampling_ratio) {
  AT_ASSERTM(grad.device().is_cuda(), "grad must be a CUDA tensor");
  AT_ASSERTM(rois.device().is_cuda(), "rois must be a CUDA tensor");

  at::TensorArg grad_t{grad, "grad", 1}, rois_t{rois, "rois", 2};

  at::CheckedFrom c = "ROIAlign_backward_cuda";
  at::checkAllSameGPU(c, {grad_t, rois_t});
  at::checkAllSameType(c, {grad_t, rois_t});

  at::cuda::CUDAGuard device_guard(grad.device());

  at::Tensor grad_input =
      at::zeros({batch_size, channels, height, width}, grad.options());

  cudaStream_t stream = at::cuda::getCurrentCUDAStream();

  dim3 grid(std::min(
      at::cuda::ATenCeilDiv(
          static_cast<int64_t>(grad.numel()), static_cast<int64_t>(512)),
      static_cast<int64_t>(4096)));
  dim3 block(512);

  // handle possibly empty gradients
  if (grad.numel() == 0) {
    AT_CUDA_CHECK(cudaGetLastError());
    return grad_input;
  }

  int n_stride = grad.stride(0);
  int c_stride = grad.stride(1);
  int h_stride = grad.stride(2);
  int w_stride = grad.stride(3);

  AT_DISPATCH_FLOATING_TYPES_AND_HALF(grad.type(), "ROIAlign_backward", [&] {
    RoIAlignBackward<scalar_t><<<grid, block, 0, stream>>>(
        grad.numel(),
        grad.data_ptr<scalar_t>(),
        spatial_scale,
        channels,
        height,
        width,
        pooled_height,
        pooled_width,
        sampling_ratio,
        grad_input.data_ptr<scalar_t>(),
        rois.contiguous().data_ptr<scalar_t>(),
        n_stride,
        c_stride,
        h_stride,
        w_stride);
  });
  AT_CUDA_CHECK(cudaGetLastError());
  return grad_input;
}<|MERGE_RESOLUTION|>--- conflicted
+++ resolved
@@ -118,17 +118,10 @@
     for (int iy = 0; iy < roi_bin_grid_h; iy++) // e.g., iy = 0, 1
     {
       const T y = roi_start_h + ph * bin_size_h +
-<<<<<<< HEAD
-          static_cast<T>(iy + .5f) * (bin_size_h - 1.f) / static_cast<T>(roi_bin_grid_h); // e.g., 0.5, 1.5
-      for (int ix = 0; ix < roi_bin_grid_w; ix++) {
-        const T x = roi_start_w + pw * bin_size_w +
-            static_cast<T>(ix + .5f) * (bin_size_w - 1.f) / static_cast<T>(roi_bin_grid_w);
-=======
           static_cast<T>(iy + .5f) * bin_size_h / static_cast<T>(roi_bin_grid_h); // e.g., 0.5, 1.5
       for (int ix = 0; ix < roi_bin_grid_w; ix++) {
         const T x = roi_start_w + pw * bin_size_w +
             static_cast<T>(ix + .5f) * bin_size_w / static_cast<T>(roi_bin_grid_w);
->>>>>>> 90e0e9be
         T val = bilinear_interpolate(offset_input, height, width, y, x, index);
         output_val += val;
       }
@@ -263,17 +256,10 @@
     for (int iy = 0; iy < roi_bin_grid_h; iy++) // e.g., iy = 0, 1
     {
       const T y = roi_start_h + ph * bin_size_h +
-<<<<<<< HEAD
-          static_cast<T>(iy + .5f) * (bin_size_h - 1.f) / static_cast<T>(roi_bin_grid_h); // e.g., 0.5, 1.5
-      for (int ix = 0; ix < roi_bin_grid_w; ix++) {
-        const T x = roi_start_w + pw * bin_size_w  +
-            static_cast<T>(ix + .5f) * (bin_size_w - 1.f) / static_cast<T>(roi_bin_grid_w);
-=======
           static_cast<T>(iy + .5f) * bin_size_h / static_cast<T>(roi_bin_grid_h); // e.g., 0.5, 1.5
       for (int ix = 0; ix < roi_bin_grid_w; ix++) {
         const T x = roi_start_w + pw * bin_size_w  +
             static_cast<T>(ix + .5f) * bin_size_w / static_cast<T>(roi_bin_grid_w);
->>>>>>> 90e0e9be
 
         T w1, w2, w3, w4;
         int x_low, x_high, y_low, y_high;
