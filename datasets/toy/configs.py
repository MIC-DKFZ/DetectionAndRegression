--- conflicted
+++ resolved
@@ -262,11 +262,7 @@
             self.model_selection_criteria.update({name + "_avp": 0.8 for name in self.class_dict.values()})
 
         self.lr_decay_factor = 0.25
-<<<<<<< HEAD
-        self.scheduling_patience = np.ceil(1800 / (self.num_train_batches * self.batch_size))
-=======
         self.scheduling_patience = np.ceil(3600 / (self.num_train_batches * self.batch_size))
->>>>>>> 567db4fb
         self.weight_decay = 3e-5
         self.exclude_from_wd = []
         self.clip_norm = None  # number or None
@@ -323,7 +319,7 @@
         #   Add model specifics #
         #########################
 
-        {'mrcnn': self.add_mrcnn_configs, 'mrcnn_aleatoric': self.add_mrcnn_configs,
+        {'mrcnn': self.add_mrcnn_configs,
          'retina_net': self.add_mrcnn_configs, 'retina_unet': self.add_mrcnn_configs,
          'detection_unet': self.add_det_unet_configs, 'detection_fpn': self.add_det_fpn_configs
          }[self.model]()
