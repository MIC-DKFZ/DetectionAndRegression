#!/usr/bin/env python
# Copyright 2019 Division of Medical Image Computing, German Cancer Research Center (DKFZ).
#
# Licensed under the Apache License, Version 2.0 (the "License");
# you may not use this file except in compliance with the License.
# You may obtain a copy of the License at
#
#     http://www.apache.org/licenses/LICENSE-2.0
#
# Unless required by applicable law or agreed to in writing, software
# distributed under the License is distributed on an "AS IS" BASIS,
# WITHOUT WARRANTIES OR CONDITIONS OF ANY KIND, either express or implied.
# See the License for the specific language governing permissions and
# limitations under the License.
# ==============================================================================

import sys
import os
sys.path.append(os.path.dirname(os.path.realpath(__file__)))
import numpy as np
from default_configs import DefaultConfigs
from collections import namedtuple

boxLabel = namedtuple('boxLabel', ["name", "color"])
Label = namedtuple("Label", ['id', 'name', 'shape', 'radius', 'color', 'regression', 'ambiguities', 'gt_distortion'])
binLabel = namedtuple("binLabel", ['id', 'name', 'color', 'bin_vals'])

class Configs(DefaultConfigs):

    def __init__(self, server_env=None):
        super(Configs, self).__init__(server_env)

        #########################
        #         Prepro        #
        #########################

<<<<<<< HEAD
        self.pp_rootdir = os.path.join('/media/gregor/HDD2TB/data/toy', "cyl1ps_dev")
=======
        self.pp_rootdir = os.path.join('/home/gregor/datasets/toy', "cyl1ps_dev")
>>>>>>> 90e0e9be
        self.pp_npz_dir = self.pp_rootdir+"_npz"

        self.pre_crop_size = [320,320,8] #y,x,z; determines pp data shape (2D easily implementable, but only 3D for now)
        self.min_2d_radius = 6 #in pixels
        self.n_train_samples, self.n_test_samples = 1200, 1000

        # not actually real one-hot encoding (ohe) but contains more info: roi-overlap only within classes.
        self.pp_create_ohe_seg = False
        self.pp_empty_samples_ratio = 0.1

        self.pp_place_radii_mid_bin = True
        self.pp_only_distort_2d = True
        # outer-most intensity of blurred radii, relative to inner-object intensity. <1 for decreasing, > 1 for increasing.
        # e.g.: setting 0.1 means blurred edge has min intensity 10% as large as inner-object intensity.
        self.pp_blur_min_intensity = 0.2

        self.max_instances_per_sample = 1 #how many max instances over all classes per sample (img if 2d, vol if 3d)
        self.max_instances_per_class = self.max_instances_per_sample  # how many max instances per image per class
        self.noise_scale = 0.  # std-dev of gaussian noise

        self.ambigs_sampling = "gaussian" #"gaussian" or "uniform"
        """ radius_calib: gt distort for calibrating uncertainty. Range of gt distortion is inferable from
            image by distinguishing it from the rest of the object.
            blurring width around edge will be shifted so that symmetric rel to orig radius.
            blurring scale: if self.ambigs_sampling is uniform, distribution's non-zero range (b-a) will be sqrt(12)*scale
            since uniform dist has variance (b-a)²/12. b,a will be placed symmetrically around unperturbed radius.
            if sampling is gaussian, then scale parameter sets one std dev, i.e., blurring width will be orig_radius * std_dev * 2.
        """
        self.ambiguities = {
             #set which classes to apply which ambs to below in class labels
             #choose out of: 'outer_radius', 'inner_radius', 'radii_relations'.
             #kind              #probability   #scale (gaussian std, relative to unperturbed value)
            #"outer_radius":     (1.,            0.5),
            #"outer_radius_xy":  (1.,            0.5),
            #"inner_radius":     (0.5,            0.1),
            #"radii_relations":  (0.5,            0.1),
            "radius_calib":     (1.,            1./6)
        }

        # shape choices: 'cylinder', 'block'
        #                        id,    name,       shape,      radius,                 color,              regression,     ambiguities,    gt_distortion
        self.pp_classes = [Label(1,     'cylinder', 'cylinder', ((6,6,1),(40,40,8)),    (*self.blue, 1.),   "radius_2d",    (),             ()),
                           #Label(2,      'block',      'block',        ((6,6,1),(40,40,8)),  (*self.aubergine,1.),  "radii_2d", (), ('radius_calib',))
            ]


        #########################
        #         I/O           #
        #########################

<<<<<<< HEAD
        self.data_sourcedir = '/home/gregor/data/toy/cyl1ps_dev'
=======
        self.data_sourcedir = '/home/gregor/datasets/toy/cyl1ps_dev'
>>>>>>> 90e0e9be

        if server_env:
            self.data_sourcedir = '/datasets/data_ramien/toy/cyl1ps_dev_npz'


        self.test_data_sourcedir = os.path.join(self.data_sourcedir, 'test')
        self.data_sourcedir = os.path.join(self.data_sourcedir, "train")

        self.info_df_name = 'info_df.pickle'

        # one out of ['mrcnn', 'retina_net', 'retina_unet', 'detection_unet', 'ufrcnn', 'detection_fpn'].
        self.model = 'mrcnn'
        self.model_path = 'models/{}.py'.format(self.model if not 'retina' in self.model else 'retina_net')
        self.model_path = os.path.join(self.source_dir, self.model_path)


        #########################
        #      Architecture     #
        #########################

        # one out of [2, 3]. dimension the model operates in.
        self.dim = 2

        # 'class', 'regression', 'regression_bin', 'regression_ken_gal'
        # currently only tested mode is a single-task at a time (i.e., only one task in below list)
        # but, in principle, tasks could be combined (e.g., object classes and regression per class)
        self.prediction_tasks = ['class', ]

        self.start_filts = 48 if self.dim == 2 else 18
        self.end_filts = self.start_filts * 4 if self.dim == 2 else self.start_filts * 2
        self.res_architecture = 'resnet50' # 'resnet101' , 'resnet50'
        self.norm = 'instance_norm' # one of None, 'instance_norm', 'batch_norm'
        self.relu = 'relu'
        # one of 'xavier_uniform', 'xavier_normal', or 'kaiming_normal', None (=default = 'kaiming_uniform')
        self.weight_init = None

        self.regression_n_features = 1  # length of regressor target vector


        #########################
        #      Data Loader      #
        #########################

        self.num_epochs = 32
        self.num_train_batches = 120 if self.dim == 2 else 80
        self.batch_size = 8 if self.dim == 2 else 4

        self.n_cv_splits = 4
        # select modalities from preprocessed data
        self.channels = [0]
        self.n_channels = len(self.channels)

        # which channel (mod) to show as bg in plotting, will be extra added to batch if not in self.channels
        self.plot_bg_chan = 0
        self.crop_margin = [20, 20, 1]  # has to be smaller than respective patch_size//2
        self.patch_size_2D = self.pre_crop_size[:2]
        self.patch_size_3D = self.pre_crop_size[:2]+[8]

        # patch_size to be used for training. pre_crop_size is the patch_size before data augmentation.
        self.patch_size = self.patch_size_2D if self.dim == 2 else self.patch_size_3D

        # ratio of free sampled batch elements before class balancing is triggered
        # (>0 to include "empty"/background patches.)
        self.batch_random_ratio = 0.2
        self.balance_target = "class_targets" if 'class' in self.prediction_tasks else "rg_bin_targets"

        self.observables_patient = []
        self.observables_rois = []

        self.seed = 3 #for generating folds

        #############################
        # Colors, Classes, Legends  #
        #############################
        self.plot_frequency = 1

        binary_bin_labels = [binLabel(1,  'r<=25',      (*self.green, 1.),      (1,25)),
                             binLabel(2,  'r>25',       (*self.red, 1.),        (25,))]
        quintuple_bin_labels = [binLabel(1,  'r2-10',   (*self.green, 1.),      (2,10)),
                                binLabel(2,  'r10-20',  (*self.yellow, 1.),     (10,20)),
                                binLabel(3,  'r20-30',  (*self.orange, 1.),     (20,30)),
                                binLabel(4,  'r30-40',  (*self.bright_red, 1.), (30,40)),
                                binLabel(5,  'r>40',    (*self.red, 1.), (40,))]

        # choose here if to do 2-way or 5-way regression-bin classification
        task_spec_bin_labels = quintuple_bin_labels

        self.class_labels = [
            # regression: regression-task label, either value or "(x,y,z)_radius" or "radii".
            # ambiguities: name of above defined ambig to apply to image data (not gt); need to be iterables!
            # gt_distortion: name of ambig to apply to gt only; needs to be iterable!
            #      #id  #name   #shape  #radius     #color              #regression #ambiguities    #gt_distortion
            Label(  0,  'bg',   None,   (0, 0, 0),  (*self.white, 0.),  (0, 0, 0),  (),             ())]
        if "class" in self.prediction_tasks:
            self.class_labels += self.pp_classes
        else:
            self.class_labels += [Label(1, 'object', 'object', ('various',), (*self.orange, 1.), ('radius_2d',), ("various",), ('various',))]


        if any(['regression' in task for task in self.prediction_tasks]):
            self.bin_labels = [binLabel(0,  'bg',       (*self.white, 1.),      (0,))]
            self.bin_labels += task_spec_bin_labels
            self.bin_id2label = {label.id: label for label in self.bin_labels}
            bins = [(min(label.bin_vals), max(label.bin_vals)) for label in self.bin_labels]
            self.bin_id2rg_val = {ix: [np.mean(bin)] for ix, bin in enumerate(bins)}
            self.bin_edges = [(bins[i][1] + bins[i + 1][0]) / 2 for i in range(len(bins) - 1)]
            self.bin_dict = {label.id: label.name for label in self.bin_labels if label.id != 0}

        if self.class_specific_seg:
          self.seg_labels = self.class_labels

        self.box_type2label = {label.name: label for label in self.box_labels}
        self.class_id2label = {label.id: label for label in self.class_labels}
        self.class_dict = {label.id: label.name for label in self.class_labels if label.id != 0}

        self.seg_id2label = {label.id: label for label in self.seg_labels}
        self.cmap = {label.id: label.color for label in self.seg_labels}

        self.plot_prediction_histograms = True
        self.plot_stat_curves = False
        self.has_colorchannels = False
        self.plot_class_ids = True

        self.num_classes = len(self.class_dict)
        self.num_seg_classes = len(self.seg_labels)

        #########################
        #   Data Augmentation   #
        #########################
        self.do_aug = True
        self.da_kwargs = {
            'mirror': True,
            'mirror_axes': tuple(np.arange(0, self.dim, 1)),
            'do_elastic_deform': False,
            'alpha': (500., 1500.),
            'sigma': (40., 45.),
            'do_rotation': False,
            'angle_x': (0., 2 * np.pi),
            'angle_y': (0., 0),
            'angle_z': (0., 0),
            'do_scale': False,
            'scale': (0.8, 1.1),
            'random_crop': False,
            'rand_crop_dist': (self.patch_size[0] / 2. - 3, self.patch_size[1] / 2. - 3),
            'border_mode_data': 'constant',
            'border_cval_data': 0,
            'order_data': 1
        }

        if self.dim == 3:
            self.da_kwargs['do_elastic_deform'] = False
            self.da_kwargs['angle_x'] = (0, 0.0)
            self.da_kwargs['angle_y'] = (0, 0.0)  # must be 0!!
            self.da_kwargs['angle_z'] = (0., 2 * np.pi)

        #########################
        #  Schedule / Selection #
        #########################

        # decide whether to validate on entire patient volumes (like testing) or sampled patches (like training)
        # the former is morge accurate, while the latter is faster (depending on volume size)
        self.val_mode = 'val_sampling' # one of 'val_sampling' , 'val_patient'
        if self.val_mode == 'val_patient':
            self.max_val_patients = 220  # if 'all' iterates over entire val_set once.
        if self.val_mode == 'val_sampling':
            self.num_val_batches = 35 if self.dim==2 else 25

        self.save_n_models = 2
        self.min_save_thresh = 1 if self.dim == 2 else 1  # =wait time in epochs
        if "class" in self.prediction_tasks:
            self.model_selection_criteria = {name + "_ap": 1. for name in self.class_dict.values()}
        elif any("regression" in task for task in self.prediction_tasks):
            self.model_selection_criteria = {name + "_ap": 0.2 for name in self.class_dict.values()}
            self.model_selection_criteria.update({name + "_avp": 0.8 for name in self.class_dict.values()})

        self.lr_decay_factor = 0.5
        self.scheduling_patience = int(self.num_epochs / 5)
        self.weight_decay = 1e-5
        self.clip_norm = None  # number or None

        #########################
        #   Testing / Plotting  #
        #########################

        self.test_aug_axes = (0,1,(0,1)) # None or list: choices are 0,1,(0,1)
        self.held_out_test_set = True
        self.max_test_patients = "all"  # number or "all" for all

        self.test_against_exact_gt = True # only True implemented
        self.val_against_exact_gt = False # True is an unrealistic --> irrelevant scenario.
        self.report_score_level = ['rois']  # 'patient' or 'rois' (incl)
        self.patient_class_of_interest = 1
        self.patient_bin_of_interest = 2

        self.eval_bins_separately = False#"additionally" if not 'class' in self.prediction_tasks else False
        self.metrics = ['ap', 'auc', 'dice']
        if any(['regression' in task for task in self.prediction_tasks]):
            self.metrics += ['avp', 'rg_MAE_weighted', 'rg_MAE_weighted_tp',
                             'rg_bin_accuracy_weighted', 'rg_bin_accuracy_weighted_tp']
        if 'aleatoric' in self.model:
            self.metrics += ['rg_uncertainty', 'rg_uncertainty_tp', 'rg_uncertainty_tp_weighted']
        self.evaluate_fold_means = True

        self.ap_match_ious = [0.5]  # threshold(s) for considering a prediction as true positive
        self.min_det_thresh = 0.3

        self.model_max_iou_resolution = 0.2

        # aggregation method for test and val_patient predictions.
        # wbc = weighted box clustering as in https://arxiv.org/pdf/1811.08661.pdf,
        # nms = standard non-maximum suppression, or None = no clustering
        self.clustering = 'wbc'
        # iou thresh (exclusive!) for regarding two preds as concerning the same ROI
        self.clustering_iou = self.model_max_iou_resolution  # has to be larger than desired possible overlap iou of model predictions

        self.merge_2D_to_3D_preds = False
        self.merge_3D_iou = self.model_max_iou_resolution
        self.n_test_plots = 1  # per fold and rank

        self.test_n_epochs = self.save_n_models  # should be called n_test_ens, since is number of models to ensemble over during testing
        # is multiplied by (1 + nr of test augs)

        #########################
        #   Assertions          #
        #########################
        if not 'class' in self.prediction_tasks:
            assert self.num_classes == 1

        #########################
        #   Add model specifics #
        #########################

        {'mrcnn': self.add_mrcnn_configs, 'mrcnn_aleatoric': self.add_mrcnn_configs,
         'retina_net': self.add_mrcnn_configs, 'retina_unet': self.add_mrcnn_configs,
         'detection_unet': self.add_det_unet_configs, 'detection_fpn': self.add_det_fpn_configs
         }[self.model]()

    def rg_val_to_bin_id(self, rg_val):
        #only meant for isotropic radii!!
        # only 2D radii (x and y dims) or 1D (x or y) are expected
        return np.round(np.digitize(rg_val, self.bin_edges).mean())


    def add_det_fpn_configs(self):

      self.learning_rate = [1 * 1e-4] * self.num_epochs
      self.dynamic_lr_scheduling = True
      self.scheduling_criterion = 'torch_loss'
      self.scheduling_mode = 'min' if "loss" in self.scheduling_criterion else 'max'

      self.n_roi_candidates = 4 if self.dim == 2 else 6
      # max number of roi candidates to identify per image (slice in 2D, volume in 3D)

      # loss mode: either weighted cross entropy ('wce'), batch-wise dice loss ('dice), or the sum of both ('dice_wce')
      self.seg_loss_mode = 'wce'
      self.wce_weights = [1] * self.num_seg_classes if 'dice' in self.seg_loss_mode else [0.1, 1]

      self.fp_dice_weight = 1 if self.dim == 2 else 1
      # if <1, false positive predictions in foreground are penalized less.

      self.detection_min_confidence = 0.05
      # how to determine score of roi: 'max' or 'median'
      self.score_det = 'max'

    def add_det_unet_configs(self):

      self.learning_rate = [1 * 1e-4] * self.num_epochs
      self.dynamic_lr_scheduling = True
      self.scheduling_criterion = "torch_loss"
      self.scheduling_mode = 'min' if "loss" in self.scheduling_criterion else 'max'

      # max number of roi candidates to identify per image (slice in 2D, volume in 3D)
      self.n_roi_candidates = 4 if self.dim == 2 else 6

      # loss mode: either weighted cross entropy ('wce'), batch-wise dice loss ('dice), or the sum of both ('dice_wce')
      self.seg_loss_mode = 'wce'
      self.wce_weights = [1] * self.num_seg_classes if 'dice' in self.seg_loss_mode else [0.1, 1]
      # if <1, false positive predictions in foreground are penalized less.
      self.fp_dice_weight = 1 if self.dim == 2 else 1

      self.detection_min_confidence = 0.05
      # how to determine score of roi: 'max' or 'median'
      self.score_det = 'max'

      self.init_filts = 32
      self.kernel_size = 3  # ks for horizontal, normal convs
      self.kernel_size_m = 2  # ks for max pool
      self.pad = "same"  # "same" or integer, padding of horizontal convs

    def add_mrcnn_configs(self):

      self.learning_rate = [1e-4] * self.num_epochs
      self.dynamic_lr_scheduling = True  # with scheduler set in exec
      self.scheduling_criterion = max(self.model_selection_criteria, key=self.model_selection_criteria.get)
      self.scheduling_mode = 'min' if "loss" in self.scheduling_criterion else 'max'

      # number of classes for network heads: n_foreground_classes + 1 (background)
      self.head_classes = self.num_classes + 1 if 'class' in self.prediction_tasks else 2

      # feed +/- n neighbouring slices into channel dimension. set to None for no context.
      self.n_3D_context = None
      if self.n_3D_context is not None and self.dim == 2:
        self.n_channels *= (self.n_3D_context * 2 + 1)

      self.detect_while_training = True
      # disable the re-sampling of mask proposals to original size for speed-up.
      # since evaluation is detection-driven (box-matching) and not instance segmentation-driven (iou-matching),
      # mask outputs are optional.
      self.return_masks_in_train = True
      self.return_masks_in_val = True
      self.return_masks_in_test = True

      # feature map strides per pyramid level are inferred from architecture. anchor scales are set accordingly.
      self.backbone_strides = {'xy': [4, 8, 16, 32], 'z': [1, 2, 4, 8]}
      # anchor scales are chosen according to expected object sizes in data set. Default uses only one anchor scale
      # per pyramid level. (outer list are pyramid levels (corresponding to BACKBONE_STRIDES), inner list are scales per level.)
      self.rpn_anchor_scales = {'xy': [[4], [8], [16], [32]], 'z': [[1], [2], [4], [8]]}
      # choose which pyramid levels to extract features from: P2: 0, P3: 1, P4: 2, P5: 3.
      self.pyramid_levels = [0, 1, 2, 3]
      # number of feature maps in rpn. typically lowered in 3D to save gpu-memory.
      self.n_rpn_features = 512 if self.dim == 2 else 64

      # anchor ratios and strides per position in feature maps.
      self.rpn_anchor_ratios = [0.5, 1., 2.]
      self.rpn_anchor_stride = 1
      # Threshold for first stage (RPN) non-maximum suppression (NMS):  LOWER == HARDER SELECTION
      self.rpn_nms_threshold = max(0.8, self.model_max_iou_resolution)

      # loss sampling settings.
      self.rpn_train_anchors_per_image = 4
      self.train_rois_per_image = 6 # per batch_instance
      self.roi_positive_ratio = 0.5
      self.anchor_matching_iou = 0.8

      # k negative example candidates are drawn from a pool of size k*shem_poolsize (stochastic hard-example mining),
      # where k<=#positive examples.
      self.shem_poolsize = 2

      self.pool_size = (7, 7) if self.dim == 2 else (7, 7, 3)
      self.mask_pool_size = (14, 14) if self.dim == 2 else (14, 14, 5)
      self.mask_shape = (28, 28) if self.dim == 2 else (28, 28, 10)

      self.rpn_bbox_std_dev = np.array([0.1, 0.1, 0.1, 0.2, 0.2, 0.2])
      self.bbox_std_dev = np.array([0.1, 0.1, 0.1, 0.2, 0.2, 0.2])
      self.window = np.array([0, 0, self.patch_size[0], self.patch_size[1], 0, self.patch_size_3D[2]])
      self.scale = np.array([self.patch_size[0], self.patch_size[1], self.patch_size[0], self.patch_size[1],
                             self.patch_size_3D[2], self.patch_size_3D[2]])  # y1,x1,y2,x2,z1,z2

      if self.dim == 2:
        self.rpn_bbox_std_dev = self.rpn_bbox_std_dev[:4]
        self.bbox_std_dev = self.bbox_std_dev[:4]
        self.window = self.window[:4]
        self.scale = self.scale[:4]

      self.plot_y_max = 1.5
      self.n_plot_rpn_props = 5 if self.dim == 2 else 30  # per batch_instance (slice in 2D / patient in 3D)

      # pre-selection in proposal-layer (stage 1) for NMS-speedup. applied per batch element.
      self.pre_nms_limit = 2000 if self.dim == 2 else 4000

      # n_proposals to be selected after NMS per batch element. too high numbers blow up memory if "detect_while_training" is True,
      # since proposals of the entire batch are forwarded through second stage as one "batch".
      self.roi_chunk_size = 1300 if self.dim == 2 else 500
      self.post_nms_rois_training = 200 * (self.head_classes-1) if self.dim == 2 else 400
      self.post_nms_rois_inference = 200 * (self.head_classes-1)

      # Final selection of detections (refine_detections)
      self.model_max_instances_per_batch_element = 9 if self.dim == 2 else 18 # per batch element and class.
      self.detection_nms_threshold = self.model_max_iou_resolution  # needs to be > 0, otherwise all predictions are one cluster.
      self.model_min_confidence = 0.2  # iou for nms in box refining (directly after heads), should be >0 since ths>=x in mrcnn.py

      if self.dim == 2:
        self.backbone_shapes = np.array(
          [[int(np.ceil(self.patch_size[0] / stride)),
            int(np.ceil(self.patch_size[1] / stride))]
           for stride in self.backbone_strides['xy']])
      else:
        self.backbone_shapes = np.array(
          [[int(np.ceil(self.patch_size[0] / stride)),
            int(np.ceil(self.patch_size[1] / stride)),
            int(np.ceil(self.patch_size[2] / stride_z))]
           for stride, stride_z in zip(self.backbone_strides['xy'], self.backbone_strides['z']
                                       )])

      if self.model == 'retina_net' or self.model == 'retina_unet':
        # whether to use focal loss or SHEM for loss-sample selection
        self.focal_loss = False
        # implement extra anchor-scales according to https://arxiv.org/abs/1708.02002
        self.rpn_anchor_scales['xy'] = [[ii[0], ii[0] * (2 ** (1 / 3)), ii[0] * (2 ** (2 / 3))] for ii in
                                        self.rpn_anchor_scales['xy']]
        self.rpn_anchor_scales['z'] = [[ii[0], ii[0] * (2 ** (1 / 3)), ii[0] * (2 ** (2 / 3))] for ii in
                                       self.rpn_anchor_scales['z']]
        self.n_anchors_per_pos = len(self.rpn_anchor_ratios) * 3

        # pre-selection of detections for NMS-speedup. per entire batch.
        self.pre_nms_limit = (500 if self.dim == 2 else 6250) * self.batch_size

        # anchor matching iou is lower than in Mask R-CNN according to https://arxiv.org/abs/1708.02002
        self.anchor_matching_iou = 0.7

        if self.model == 'retina_unet':
          self.operate_stride1 = True<|MERGE_RESOLUTION|>--- conflicted
+++ resolved
@@ -33,12 +33,7 @@
         #########################
         #         Prepro        #
         #########################
-
-<<<<<<< HEAD
-        self.pp_rootdir = os.path.join('/media/gregor/HDD2TB/data/toy', "cyl1ps_dev")
-=======
         self.pp_rootdir = os.path.join('/home/gregor/datasets/toy', "cyl1ps_dev")
->>>>>>> 90e0e9be
         self.pp_npz_dir = self.pp_rootdir+"_npz"
 
         self.pre_crop_size = [320,320,8] #y,x,z; determines pp data shape (2D easily implementable, but only 3D for now)
@@ -88,12 +83,7 @@
         #########################
         #         I/O           #
         #########################
-
-<<<<<<< HEAD
-        self.data_sourcedir = '/home/gregor/data/toy/cyl1ps_dev'
-=======
         self.data_sourcedir = '/home/gregor/datasets/toy/cyl1ps_dev'
->>>>>>> 90e0e9be
 
         if server_env:
             self.data_sourcedir = '/datasets/data_ramien/toy/cyl1ps_dev_npz'
