#!/usr/bin/env python
# Copyright 2019 Division of Medical Image Computing, German Cancer Research Center (DKFZ).
#
# Licensed under the Apache License, Version 2.0 (the "License");
# you may not use this file except in compliance with the License.
# You may obtain a copy of the License at
#
#     http://www.apache.org/licenses/LICENSE-2.0
#
# Unless required by applicable law or agreed to in writing, software
# distributed under the License is distributed on an "AS IS" BASIS,
# WITHOUT WARRANTIES OR CONDITIONS OF ANY KIND, either express or implied.
# See the License for the specific language governing permissions and
# limitations under the License.
# ==============================================================================

""" Generate a data set of toy examples. Examples can be cylinders, spheres, blocks, diamonds.
    Distortions may be applied, e.g., noise to the radius ground truths.
    Settings are configured in configs file.
"""

import plotting as plg
import os
import shutil
import warnings
import time
from multiprocessing import Pool

import numpy as np
import pandas as pd

import data_manager as dmanager


for msg in ["RuntimeWarning: divide by zero encountered in true_divide.*",]:
    warnings.filterwarnings("ignore", msg)


class ToyGenerator(object):
    """ Generator of toy data set.
        A train and a test split with certain nr of samples are created and saved to disk. Samples can contain varying
        number of objects. Objects have shapes cylinder or block (diamond, ellipsoid, torus not fully implemented).

        self.mp_args holds image split and id, objects are then randomly drawn into each image. Multi-processing is
        enabled for parallel creation of images, final .npy-files can then be converted to .npz.
    """
    def __init__(self, cf):
        """
        :param cf: configs file holding object specifications and output directories.
        """

        self.cf = cf

        self.n_train, self.n_test = cf.n_train_samples, cf.n_test_samples
        self.sample_size = cf.pre_crop_size
        self.dim = len(self.sample_size)
        self.class_radii = np.array([label.radius for label in self.cf.pp_classes if label.id!=0])
        self.class_id2label = {label.id: label for label in self.cf.pp_classes}

        self.mp_args = []
        # count sample ids consecutively over train, test splits within on dataset (one shape kind)
        self.last_s_id = 0
        for split in ["train", "test"]:
            self.set_splits_info(split)

    def set_splits_info(self, split):
        """ Set info for data set splits, i.e., directory and nr of samples.
        :param split: name of split, in {"train", "test"}.
        """
        out_dir = os.path.join(self.cf.pp_rootdir, split)
        os.makedirs(out_dir, exist_ok=True)

        n_samples = self.n_train if "train" in split else self.n_test
        req_exact_gt = "test" in split

        self.mp_args += [[out_dir, self.last_s_id+running_id, req_exact_gt] for running_id in range(n_samples)]
        self.last_s_id+= n_samples

    def generate_sample_radii(self, class_ids, shapes):

        # the radii set in labels are ranges to sample from in the form [(min_x,min_y,min_z), (max_x,max_y,max_z)]
        all_radii = []
        for ix, cl_radii in enumerate([self.class_radii[cl_id - 1].transpose() for cl_id in class_ids]):
            if "cylinder" in shapes[ix] or "block" in shapes[ix]:
                # maintain 2D aspect ratio
                sample_radii = [np.random.uniform(*cl_radii[0])] * 2
                assert len(sample_radii) == 2, "upper sr {}, cl_radii {}".format(sample_radii, cl_radii)
                if self.cf.pp_place_radii_mid_bin:
                    bef_conv_r = np.copy(sample_radii)
                    bin_id =  self.cf.rg_val_to_bin_id(bef_conv_r)
                    assert np.isscalar(bin_id)
                    sample_radii = self.cf.bin_id2rg_val[bin_id]*2
                    assert len(sample_radii) == 2, "mid before sr {}, sr {}, rgv2bid {}, cl_radii {},  bid2rgval {}".format(bef_conv_r, sample_radii, bin_id, cl_radii,
                                                                                                             self.cf.bin_id2rg_val[bin_id])
            else:
                raise NotImplementedError("requested object shape {}".format(shapes[ix]))
            if self.dim == 3:
                assert len(sample_radii) == 2, "lower sr {}, cl_radii {}".format(sample_radii, cl_radii)
                #sample_radii += [np.random.uniform(*cl_radii[2])]
                sample_radii = np.concatenate((sample_radii, np.random.uniform(*cl_radii[2], size=1)))
            all_radii.append(sample_radii)

        return all_radii

    def apply_gt_distort(self, class_id, radii, radii_divs, outer_min_radii=None, outer_max_radii=None):
        """ Apply a distortion to the ground truth (gt). This is motivated by investigating the effects of noisy labels.
            GTs that can be distorted are the object radii and ensuing GT quantities like segmentation and regression
            targets.
        :param class_id: class id of object.
        :param radii: radii of object. This is in the abstract sense, s.t. for a block-shaped object radii give the side
            lengths.
        :param radii_divs: radii divisors, i.e., fractions to take from radii to get inner radii of hole-shaped objects,
            like a torus.
        :param outer_min_radii: min radii assignable when distorting gt.
        :param outer_max_radii: max radii assignable when distorting gt.
        :return:
        """
        applied_gt_distort = False
        for ambig in self.class_id2label[class_id].gt_distortion:
            if self.cf.ambiguities[ambig][0] > np.random.rand():
                if ambig == "outer_radius":
                    radii = radii * abs(np.random.normal(1., self.cf.ambiguities["outer_radius"][1]))
                    applied_gt_distort = True
                if ambig == "radii_relations":
                    radii = radii * abs(np.random.normal(1.,self.cf.ambiguities["radii_relations"][1],size=len(radii)))
                    applied_gt_distort = True
                if ambig == "inner_radius":
                    radii_divs = radii_divs * abs(np.random.normal(1., self.cf.ambiguities["inner_radius"][1]))
                    applied_gt_distort = True
                if ambig == "radius_calib":
                    if self.cf.ambigs_sampling=="uniform":
                        radii = abs(np.random.uniform(outer_min_radii, outer_max_radii))
                    elif self.cf.ambigs_sampling=="gaussian":
                        distort = abs(np.random.normal(1, scale=self.cf.ambiguities["radius_calib"][1], size=None))
                        assert len(radii) == self.dim, "radii {}".format(radii)
                        radii *= [distort, distort, 1.] if self.cf.pp_only_distort_2d else distort
                    applied_gt_distort = True
        return radii, radii_divs, applied_gt_distort

    def draw_object(self, img, seg, undistorted_seg, ics, regress_targets, undistorted_rg_targets, applied_gt_distort,
                                 roi_ix, class_id, shape, radii, center):
        """ Draw a single object into the given image and add it to the corresponding ground truths.
        :param img: image (volume) to hold the object.
        :param seg: pixel-wise labelling of the image, possibly distorted if gt distortions are applied.
        :param undistorted_seg: certainly undistorted, i.e., exact segmentation of object.
        :param ics: indices which mark the positions within the image.
        :param regress_targets: regression targets (e.g., 2D radii of object), evtly distorted.
        :param undistorted_rg_targets: undistorted regression targets.
        :param applied_gt_distort: boolean, whether or not gt distortion was applied.
        :param roi_ix: running index of object in whole image.
        :param class_id: class id of object.
        :param shape: shape of object (e.g., whether to draw a cylinder, or block, or ...).
        :param radii: radii of object (in an abstract sense, i.e., radii are side lengths in case of block shape).
        :param center: center of object in image coordinates.
        :return: img, seg, undistorted_seg, regress_targets, undistorted_rg_targets, applied_gt_distort, which are now
            extended are amended to reflect the new object.
        """

        radii_blur = hasattr(self.cf, "ambiguities") and hasattr(self.class_id2label[class_id],
                                                                 "gt_distortion") and 'radius_calib' in \
                     self.class_id2label[class_id].gt_distortion

        if radii_blur:
            blur_width = self.cf.ambiguities['radius_calib'][1]
            if self.cf.ambigs_sampling == "uniform":
                blur_width *= np.sqrt(12)
            if self.cf.pp_only_distort_2d:
                outer_max_radii = np.concatenate((radii[:2] + blur_width * radii[:2], [radii[2]]))
                outer_min_radii = np.concatenate((radii[:2] - blur_width * radii[:2], [radii[2]]))
                #print("belt width ", outer_max_radii - outer_min_radii)
            else:
                outer_max_radii = radii + blur_width * radii
                outer_min_radii = radii - blur_width * radii
        else:
            outer_max_radii, outer_min_radii = radii, radii

        if "ellipsoid" in shape or "torus" in shape:
            # sphere equation: (x-h)**2 + (y-k)**2 - (z-l)**2 = r**2
            # ellipsoid equation: ((x-h)/a)**2+((y-k)/b)**2+((z-l)/c)**2 <= 1; a, b, c the "radii"/ half-length of principal axes
            obj = ((ics - center) / radii) ** 2
        elif "diamond" in shape:
            # diamond equation: (|x-h|)/a+(|y-k|)/b+(|z-l|)/c <= 1
            obj = abs(ics - center) / radii
        elif "cylinder" in shape:
            # cylinder equation:((x-h)/a)**2 + ((y-k)/b)**2 <= 1 while |z-l| <= c
            obj = ((ics - center).astype("float64") / radii) ** 2
            # set z values s.t. z slices outside range are sorted out
            obj[:, -1] = np.where(abs((ics - center)[:, -1]) <= radii[2], 0., 1.1)
            if radii_blur:
                inner_obj = ((ics - center).astype("float64") / outer_min_radii) ** 2
                inner_obj[:, -1] = np.where(abs((ics - center)[:, -1]) <= outer_min_radii[2], 0., 1.1)
                outer_obj = ((ics - center).astype("float64") / outer_max_radii) ** 2
                outer_obj[:, -1] = np.where(abs((ics - center)[:, -1]) <= outer_max_radii[2], 0., 1.1)
                # radial dists: sqrt( (x-h)**2 + (y-k)**2 + (z-l)**2 )
                obj_radial_dists = np.sqrt(np.sum((ics - center).astype("float64")**2, axis=1))
        elif "block" in shape:
            # block equation: (|x-h|)/a+(|y-k|)/b <= 1 while  |z-l| <= c
            obj = abs(ics - center) / radii
            obj[:, -1] = np.where(abs((ics - center)[:, -1]) <= radii[2], 0., 1.1)
            if radii_blur:
                inner_obj = abs(ics - center) / outer_min_radii
                inner_obj[:, -1] = np.where(abs((ics - center)[:, -1]) <= outer_min_radii[2], 0., 1.1)
                outer_obj = abs(ics - center) / outer_max_radii
                outer_obj[:, -1] = np.where(abs((ics - center)[:, -1]) <= outer_max_radii[2], 0., 1.1)
                obj_radial_dists = np.sum(abs(ics - center), axis=1).astype("float64")
        else:
            raise Exception("Invalid object shape '{}'".format(shape))

        # create the "original" GT, i.e., the actually true object and draw it into undistorted seg.
        obj = (np.sum(obj, axis=1) <= 1)
        obj = obj.reshape(seg[0].shape)
        slices_to_discard = np.where(np.count_nonzero(np.count_nonzero(obj, axis=0), axis=0) <= self.cf.min_2d_radius)[0]
        obj[..., slices_to_discard] = 0
        undistorted_radii = np.copy(radii)
        undistorted_seg[class_id][obj] = roi_ix + 1
        obj = obj.astype('float64')

        if radii_blur:
            inner_obj = np.sum(inner_obj, axis=1) <= 1
            outer_obj = (np.sum(outer_obj, axis=1) <= 1) & ~inner_obj
            obj_radial_dists[outer_obj] = obj_radial_dists[outer_obj] / max(obj_radial_dists[outer_obj])
            intensity_slope = self.cf.pp_blur_min_intensity - 1.
            # intensity(r) = (i(r_max)-i(0))/r_max * r + i(0), where i(0)==1.
            obj_radial_dists[outer_obj] = obj_radial_dists[outer_obj] * intensity_slope + 1.
            inner_obj = inner_obj.astype('float64')
            #outer_obj, obj_radial_dists = outer_obj.reshape(seg[0].shape), obj_radial_dists.reshape(seg[0].shape)
            inner_obj += np.where(outer_obj, obj_radial_dists, 0.)
            obj = inner_obj.reshape(seg[0].shape)
        if not np.any(obj):
            print("An object was completely discarded due to min 2d radius requirement, discarded slices: {}.".format(
                slices_to_discard))
        # draw the evtly blurred obj into image.
        img += obj * (class_id + 1.)

        if hasattr(self.cf, "ambiguities") and hasattr(self.class_id2label[class_id], "gt_distortion"):
            radii_divs = [None]  # dummy since not implemented yet
            radii, radii_divs, applied_gt_distort = self.apply_gt_distort(class_id, radii, radii_divs,
                                                                          outer_min_radii, outer_max_radii)
            if applied_gt_distort:
                if "ellipsoid" in shape or "torus" in shape:
                    obj = ((ics - center) / radii) ** 2
                elif 'diamond' in shape:
                    obj = abs(ics - center) / radii
                elif "cylinder" in shape:
                    obj = ((ics - center) / radii) ** 2
                    obj[:, -1] = np.where(abs((ics - center)[:, -1]) <= radii[2], 0., 1.1)
                elif "block" in shape:
                    obj = abs(ics - center) / radii
                    obj[:, -1] = np.where(abs((ics - center)[:, -1]) <= radii[2], 0., 1.1)
                obj = (np.sum(obj, axis=1) <= 1).reshape(seg[0].shape)
                obj[..., slices_to_discard] = False

        if self.class_id2label[class_id].regression == "radii":
            regress_targets.append(radii)
            undistorted_rg_targets.append(undistorted_radii)
        elif self.class_id2label[class_id].regression == "radii_2d":
            regress_targets.append(radii[:2])
            undistorted_rg_targets.append(undistorted_radii[:2])
        elif self.class_id2label[class_id].regression == "radius_2d":
            regress_targets.append(radii[:1])
            undistorted_rg_targets.append(undistorted_radii[:1])
        else:
            regress_targets.append(self.class_id2label[class_id].regression)
            undistorted_rg_targets.append(self.class_id2label[class_id].regression)

        seg[class_id][obj.astype('bool')] = roi_ix + 1

        return  img, seg, undistorted_seg, regress_targets, undistorted_rg_targets, applied_gt_distort

    def create_sample(self, args):
        """ Create a single sample and save to file. One sample is one image (volume) containing none, one, or multiple
            objects.
        :param args: out_dir: directory where to save sample, s_id: id of the sample.
        :return: specs that identify this single created image
        """
        out_dir, s_id, req_exact_gt = args

        print('processing {} {}'.format(out_dir, s_id))
        img = np.random.normal(loc=0.0, scale=self.cf.noise_scale, size=self.sample_size)
        img[img<0.] = 0.
        # one-hot-encoded seg
        seg = np.zeros((self.cf.num_classes+1, *self.sample_size)).astype('uint8')
        undistorted_seg = np.copy(seg)
        applied_gt_distort = False

        if hasattr(self.cf, "pp_empty_samples_ratio") and self.cf.pp_empty_samples_ratio >= np.random.rand():
            # generate fully empty sample
            class_ids, regress_targets, undistorted_rg_targets = [], [], []
        else:
            class_choices = np.repeat(np.arange(1, self.cf.num_classes+1), self.cf.max_instances_per_class)
            n_insts = np.random.randint(1, self.cf.max_instances_per_sample + 1)
            class_ids = np.random.choice(class_choices, size=n_insts, replace=False)
            shapes = np.array([self.class_id2label[cl_id].shape for cl_id in class_ids])
            all_radii = self.generate_sample_radii(class_ids, shapes)

            # reorder s.t. larger objects are drawn first (in order to not fully cover smaller objects)
            order = np.argsort(-1*np.prod(all_radii,axis=1))
            class_ids = class_ids[order]; all_radii = np.array(all_radii)[order]; shapes = shapes[order]

            regress_targets, undistorted_rg_targets = [], []
            # indices ics equal positions within img/volume
            ics = np.argwhere(np.ones(seg[0].shape))
            for roi_ix, class_id in enumerate(class_ids):
                radii = all_radii[roi_ix]
                # enforce distance between object center and image edge relative to radii.
                margin_r_divisor = (2, 2, 4)
                center = [np.random.randint(radii[dim] / margin_r_divisor[dim], img.shape[dim] -
                                            radii[dim] / margin_r_divisor[dim]) for dim in range(len(img.shape))]

                img, seg, undistorted_seg, regress_targets, undistorted_rg_targets, applied_gt_distort = \
                    self.draw_object(img, seg, undistorted_seg, ics, regress_targets, undistorted_rg_targets, applied_gt_distort,
                                 roi_ix, class_id, shapes[roi_ix], radii, center)

        fg_slices = np.where(np.sum(np.sum(np.sum(seg,axis=0), axis=0), axis=0))[0]
        if self.cf.pp_create_ohe_seg:
            img = img[np.newaxis]
        else:
            # choosing rois to keep by smaller radius==higher prio needs to be ensured during roi generation,
            # smaller objects need to be drawn later (==higher roi id)
            seg = seg.max(axis=0)
            seg_ids = np.unique(seg)
            if len(seg_ids) != len(class_ids) + 1:
                # in this case an object was completely covered by a succeeding object
                print("skipping corrupt sample")
                print("seg ids {}, class_ids {}".format(seg_ids, class_ids))
                return None
            if not applied_gt_distort:
                assert np.all(np.flatnonzero(img>0) == np.flatnonzero(seg>0))
                assert np.all(np.array(regress_targets).flatten()==np.array(undistorted_rg_targets).flatten())

        # save the img
        out_path = os.path.join(out_dir, '{}.npy'.format(s_id))
        np.save(out_path, img.astype('float16'))

        # exact GT
        if req_exact_gt:
            if not self.cf.pp_create_ohe_seg:
                undistorted_seg = undistorted_seg.max(axis=0)
            np.save(os.path.join(out_dir, '{}_exact_seg.npy'.format(s_id)), undistorted_seg)
        else:
            # if hasattr(self.cf, 'ambiguities') and \
            #     np.any([hasattr(label, "gt_distortion") and len(label.gt_distortion)>0 for label in self.class_id2label.values()]):
            # save (evtly) distorted GT
            np.save(os.path.join(out_dir, '{}_seg.npy'.format(s_id)), seg)


        return [out_dir, out_path, class_ids, regress_targets, fg_slices, undistorted_rg_targets, str(s_id)]

    def create_sets(self, processes=os.cpu_count()):
        """ Create whole training and test set, save to files under given directory cf.out_dir.
        :param processes: nr of parallel processes.
        """


        print('starting creation of {} images.'.format(len(self.mp_args)))
        shutil.copyfile("configs.py", os.path.join(self.cf.pp_rootdir, 'applied_configs.py'))
        pool = Pool(processes=processes)
<<<<<<< HEAD
        imgs_info = pool.map(self.create_sample, self.mp_args)
=======
        try:
            imgs_info = pool.map(self.create_sample, self.mp_args)
        except AttributeError as e:
            raise AttributeError("{}\nAre configs tasks = ['class', 'regression'] (both)?".format(e))
>>>>>>> 90e0e9be
        imgs_info = [img for img in imgs_info if img is not None]
        pool.close()
        pool.join()
        print("created a total of {} samples.".format(len(imgs_info)))

        self.df = pd.DataFrame.from_records(imgs_info, columns=['out_dir', 'path', 'class_ids', 'regression_vectors',
                                                                'fg_slices', 'undistorted_rg_vectors', 'pid'])

        for out_dir, group_df in self.df.groupby("out_dir"):
            group_df.to_pickle(os.path.join(out_dir, 'info_df.pickle'))


    def convert_copy_npz(self):
        """ Convert a copy of generated .npy-files to npz and save in .npz-directory given in configs.
        """
        if hasattr(self.cf, "pp_npz_dir") and self.cf.pp_npz_dir:
            for out_dir, group_df in self.df.groupby("out_dir"):
                rel_dir = os.path.relpath(out_dir, self.cf.pp_rootdir).split(os.sep)
                npz_out_dir = os.path.join(self.cf.pp_npz_dir, str(os.sep).join(rel_dir))
                print("npz out dir: ", npz_out_dir)
                os.makedirs(npz_out_dir, exist_ok=True)
                group_df.to_pickle(os.path.join(npz_out_dir, 'info_df.pickle'))
                dmanager.pack_dataset(out_dir, npz_out_dir, recursive=True, verbose=False)
        else:
            print("Did not convert .npy-files to .npz because npz directory not set in configs.")


if __name__ == '__main__':
    import configs as cf
    cf = cf.Configs()
    total_stime = time.time()

    toy_gen = ToyGenerator(cf)
    toy_gen.create_sets()
    toy_gen.convert_copy_npz()


    mins, secs = divmod((time.time() - total_stime), 60)
    h, mins = divmod(mins, 60)
    t = "{:d}h:{:02d}m:{:02d}s".format(int(h), int(mins), int(secs))
    print("{} total runtime: {}".format(os.path.split(__file__)[1], t))<|MERGE_RESOLUTION|>--- conflicted
+++ resolved
@@ -355,14 +355,10 @@
         print('starting creation of {} images.'.format(len(self.mp_args)))
         shutil.copyfile("configs.py", os.path.join(self.cf.pp_rootdir, 'applied_configs.py'))
         pool = Pool(processes=processes)
-<<<<<<< HEAD
-        imgs_info = pool.map(self.create_sample, self.mp_args)
-=======
         try:
             imgs_info = pool.map(self.create_sample, self.mp_args)
         except AttributeError as e:
             raise AttributeError("{}\nAre configs tasks = ['class', 'regression'] (both)?".format(e))
->>>>>>> 90e0e9be
         imgs_info = [img for img in imgs_info if img is not None]
         pool.close()
         pool.join()
