#!/usr/bin/env python
# Copyright 2019 Division of Medical Image Computing, German Cancer Research Center (DKFZ).
#
# Licensed under the Apache License, Version 2.0 (the "License");
# you may not use this file except in compliance with the License.
# You may obtain a copy of the License at
#
#     http://www.apache.org/licenses/LICENSE-2.0
#
# Unless required by applicable law or agreed to in writing, software
# distributed under the License is distributed on an "AS IS" BASIS,
# WITHOUT WARRANTIES OR CONDITIONS OF ANY KIND, either express or implied.
# See the License for the specific language governing permissions and
# limitations under the License.
# ==============================================================================

"""
Parts are based on https://github.com/multimodallearning/pytorch-mask-rcnn
published under MIT license.
"""
import os
from multiprocessing import  Pool
import time

import numpy as np
import torch
import torch.nn as nn
import torch.nn.functional as F
import torch.utils

import utils.model_utils as mutils
import utils.exp_utils as utils



class RPN(nn.Module):
    """
    Region Proposal Network.
    """

    def __init__(self, cf, conv):

        super(RPN, self).__init__()
        self.dim = conv.dim

        self.conv_shared = conv(cf.end_filts, cf.n_rpn_features, ks=3, stride=cf.rpn_anchor_stride, pad=1, relu=cf.relu)
        self.conv_class = conv(cf.n_rpn_features, 2 * len(cf.rpn_anchor_ratios), ks=1, stride=1, relu=None)
        self.conv_bbox = conv(cf.n_rpn_features, 2 * self.dim * len(cf.rpn_anchor_ratios), ks=1, stride=1, relu=None)


    def forward(self, x):
        """
        :param x: input feature maps (b, in_channels, y, x, (z))
        :return: rpn_class_logits (b, 2, n_anchors)
        :return: rpn_probs_logits (b, 2, n_anchors)
        :return: rpn_bbox (b, 2 * dim, n_anchors)
        """

        # Shared convolutional base of the RPN.
        x = self.conv_shared(x)

        # Anchor Score. (batch, anchors per location * 2, y, x, (z)).
        rpn_class_logits = self.conv_class(x)
        # Reshape to (batch, 2, anchors)
        axes = (0, 2, 3, 1) if self.dim == 2 else (0, 2, 3, 4, 1)
        rpn_class_logits = rpn_class_logits.permute(*axes)
        rpn_class_logits = rpn_class_logits.contiguous()
        rpn_class_logits = rpn_class_logits.view(x.size()[0], -1, 2)

        # Softmax on last dimension (fg vs. bg).
        rpn_probs = F.softmax(rpn_class_logits, dim=2)

        # Bounding box refinement. (batch, anchors_per_location * (y, x, (z), log(h), log(w), (log(d)), y, x, (z))
        rpn_bbox = self.conv_bbox(x)

        # Reshape to (batch, 2*dim, anchors)
        rpn_bbox = rpn_bbox.permute(*axes)
        rpn_bbox = rpn_bbox.contiguous()
        rpn_bbox = rpn_bbox.view(x.size()[0], -1, self.dim * 2)

        return [rpn_class_logits, rpn_probs, rpn_bbox]



class Classifier(nn.Module):
    """
    Head network for classification and bounding box refinement. Performs RoiAlign, processes resulting features through a
    shared convolutional base and finally branches off the classifier- and regression head.
    """
    def __init__(self, cf, conv):
        super(Classifier, self).__init__()

        self.cf = cf
        self.dim = conv.dim
        self.in_channels = cf.end_filts
        self.pool_size = cf.pool_size
        self.pyramid_levels = cf.pyramid_levels
        # instance_norm does not work with spatial dims (1, 1, (1))
        norm = cf.norm if cf.norm != 'instance_norm' else None

        self.conv1 = conv(cf.end_filts, cf.end_filts * 4, ks=self.pool_size, stride=1, norm=norm, relu=cf.relu)
        self.conv2 = conv(cf.end_filts * 4, cf.end_filts * 4, ks=1, stride=1, norm=norm, relu=cf.relu)
        self.linear_bbox = nn.Linear(cf.end_filts * 4, cf.head_classes * 2 * self.dim)


        if 'regression' in self.cf.prediction_tasks:
            self.linear_regressor = nn.Linear(cf.end_filts * 4, cf.head_classes * cf.regression_n_features)
            self.rg_n_feats = cf.regression_n_features
        #classify into bins of regression values
        elif 'regression_bin' in self.cf.prediction_tasks:
            self.linear_regressor = nn.Linear(cf.end_filts * 4, cf.head_classes * len(cf.bin_labels))
            self.rg_n_feats = len(cf.bin_labels)
        else:
            self.linear_regressor = lambda x: torch.zeros((x.shape[0], cf.head_classes * 1), dtype=torch.float32).fill_(float('NaN')).cuda()
            self.rg_n_feats = 1 #cf.regression_n_features
        if 'class' in self.cf.prediction_tasks:
            self.linear_class = nn.Linear(cf.end_filts * 4, cf.head_classes)
        else:
            assert cf.head_classes == 2, "#head classes {} needs to be 2 (bg/fg) when not predicting classes".format(cf.head_classes)
            self.linear_class = lambda x: torch.zeros((x.shape[0], cf.head_classes), dtype=torch.float64).cuda()


    def forward(self, x, rois):
        """
        :param x: input feature maps (b, in_channels, y, x, (z))
        :param rois: normalized box coordinates as proposed by the RPN to be forwarded through
        the second stage (n_proposals, (y1, x1, y2, x2, (z1), (z2), batch_ix). Proposals of all batch elements
        have been merged to one vector, while the origin info has been stored for re-allocation.
        :return: mrcnn_class_logits (n_proposals, n_head_classes)
        :return: mrcnn_bbox (n_proposals, n_head_classes, 2 * dim) predicted corrections to be applied to proposals for refinement.
        """
        x = mutils.pyramid_roi_align(x, rois, self.pool_size, self.pyramid_levels, self.dim)
        x = self.conv1(x)
        x = self.conv2(x)
        x = x.view(-1, self.in_channels * 4)

        mrcnn_bbox = self.linear_bbox(x)
        mrcnn_bbox = mrcnn_bbox.view(mrcnn_bbox.size()[0], -1, self.dim * 2)
        mrcnn_class_logits = self.linear_class(x)
        mrcnn_regress = self.linear_regressor(x)
        mrcnn_regress = mrcnn_regress.view(mrcnn_regress.size()[0], -1, self.rg_n_feats)

        return [mrcnn_bbox, mrcnn_class_logits, mrcnn_regress]


class Mask(nn.Module):
    """
    Head network for proposal-based mask segmentation. Performs RoiAlign, some convolutions and applies sigmoid on the
    output logits to allow for overlapping classes.
    """
    def __init__(self, cf, conv):
        super(Mask, self).__init__()
        self.pool_size = cf.mask_pool_size
        self.pyramid_levels = cf.pyramid_levels
        self.dim = conv.dim
        self.conv1 = conv(cf.end_filts, cf.end_filts, ks=3, stride=1, pad=1, norm=cf.norm, relu=cf.relu)
        self.conv2 = conv(cf.end_filts, cf.end_filts, ks=3, stride=1, pad=1, norm=cf.norm, relu=cf.relu)
        self.conv3 = conv(cf.end_filts, cf.end_filts, ks=3, stride=1, pad=1, norm=cf.norm, relu=cf.relu)
        self.conv4 = conv(cf.end_filts, cf.end_filts, ks=3, stride=1, pad=1, norm=cf.norm, relu=cf.relu)
        if conv.dim == 2:
            self.deconv = nn.ConvTranspose2d(cf.end_filts, cf.end_filts, kernel_size=2, stride=2) # todo why no norm here?
        else:
            self.deconv = nn.ConvTranspose3d(cf.end_filts, cf.end_filts, kernel_size=2, stride=2)

        self.relu = nn.ReLU(inplace=True) if cf.relu == 'relu' else nn.LeakyReLU(inplace=True)
        self.conv5 = conv(cf.end_filts, cf.head_classes, ks=1, stride=1, relu=None)
        self.sigmoid = nn.Sigmoid()

    def forward(self, x, rois):
        """
        :param x: input feature maps (b, in_channels, y, x, (z))
        :param rois: normalized box coordinates as proposed by the RPN to be forwarded through
        the second stage (n_proposals, (y1, x1, y2, x2, (z1), (z2), batch_ix). Proposals of all batch elements
        have been merged to one vector, while the origin info has been stored for re-allocation.
        :return: x: masks (n_sampled_proposals (n_detections in inference), n_classes, y, x, (z))
        """
        x = mutils.pyramid_roi_align(x, rois, self.pool_size, self.pyramid_levels, self.dim)
        x = self.conv1(x)
        x = self.conv2(x)
        x = self.conv3(x)
        x = self.conv4(x)
        x = self.relu(self.deconv(x))
        x = self.conv5(x)
        x = self.sigmoid(x)
        return x


############################################################
#  Loss Functions
############################################################

def compute_rpn_class_loss(rpn_class_logits, rpn_match, shem_poolsize):
    """
    :param rpn_match: (n_anchors). [-1, 0, 1] for negative, neutral, and positive matched anchors.
    :param rpn_class_logits: (n_anchors, 2). logits from RPN classifier.
    :param SHEM_poolsize: int. factor of top-k candidates to draw from per negative sample (stochastic-hard-example-mining).
    :return: loss: torch tensor
    :return: np_neg_ix: 1D array containing indices of the neg_roi_logits, which have been sampled for training.
    """

    # Filter out netural anchors
    pos_indices = torch.nonzero(rpn_match == 1)
    neg_indices = torch.nonzero(rpn_match == -1)

    # loss for positive samples
    if not 0 in pos_indices.size():
        pos_indices = pos_indices.squeeze(1)
        roi_logits_pos = rpn_class_logits[pos_indices]
        pos_loss = F.cross_entropy(roi_logits_pos, torch.LongTensor([1] * pos_indices.shape[0]).cuda())
    else:
        pos_loss = torch.FloatTensor([0]).cuda()

    # loss for negative samples: draw hard negative examples (SHEM)
    # that match the number of positive samples, but at least 1.
    if not 0 in neg_indices.size():
        neg_indices = neg_indices.squeeze(1)
        roi_logits_neg = rpn_class_logits[neg_indices]
        negative_count = np.max((1, pos_indices.cpu().data.numpy().size))
        roi_probs_neg = F.softmax(roi_logits_neg, dim=1)
        neg_ix = mutils.shem(roi_probs_neg, negative_count, shem_poolsize)
        neg_loss = F.cross_entropy(roi_logits_neg[neg_ix], torch.LongTensor([0] * neg_ix.shape[0]).cuda())
        np_neg_ix = neg_ix.cpu().data.numpy()
        #print("pos, neg count", pos_indices.cpu().data.numpy().size, negative_count)
    else:
        neg_loss = torch.FloatTensor([0]).cuda()
        np_neg_ix = np.array([]).astype('int32')

    loss = (pos_loss + neg_loss) / 2
    return loss, np_neg_ix


def compute_rpn_bbox_loss(rpn_pred_deltas, rpn_target_deltas, rpn_match):
    """
    :param rpn_target_deltas:   (b, n_positive_anchors, (dy, dx, (dz), log(dh), log(dw), (log(dd)))).
    Uses 0 padding to fill in unsed bbox deltas.
    :param rpn_pred_deltas: predicted deltas from RPN. (b, n_anchors, (dy, dx, (dz), log(dh), log(dw), (log(dd))))
    :param rpn_match: (n_anchors). [-1, 0, 1] for negative, neutral, and positive matched anchors.
    :return: loss: torch 1D tensor.
    """
    if not 0 in torch.nonzero(rpn_match == 1).size():

        indices = torch.nonzero(rpn_match == 1).squeeze(1)
        # Pick bbox deltas that contribute to the loss
        rpn_pred_deltas = rpn_pred_deltas[indices]
        # Trim target bounding box deltas to the same length as rpn_bbox.
        target_deltas = rpn_target_deltas[:rpn_pred_deltas.size()[0], :]
        # Smooth L1 loss
        loss = F.smooth_l1_loss(rpn_pred_deltas, target_deltas)
    else:
        loss = torch.FloatTensor([0]).cuda()

    return loss

def compute_mrcnn_bbox_loss(mrcnn_pred_deltas, mrcnn_target_deltas, target_class_ids):
    """
    :param mrcnn_target_deltas: (n_sampled_rois, (dy, dx, (dz), log(dh), log(dw), (log(dh)))
    :param mrcnn_pred_deltas: (n_sampled_rois, n_classes, (dy, dx, (dz), log(dh), log(dw), (log(dh)))
    :param target_class_ids: (n_sampled_rois)
    :return: loss: torch 1D tensor.
    """
    if not 0 in torch.nonzero(target_class_ids > 0).size():
        positive_roi_ix = torch.nonzero(target_class_ids > 0)[:, 0]
        positive_roi_class_ids = target_class_ids[positive_roi_ix].long()
        target_bbox = mrcnn_target_deltas[positive_roi_ix, :].detach()
        pred_bbox = mrcnn_pred_deltas[positive_roi_ix, positive_roi_class_ids, :]
        loss = F.smooth_l1_loss(pred_bbox, target_bbox)
    else:
        loss = torch.FloatTensor([0]).cuda()

    return loss

def compute_mrcnn_mask_loss(pred_masks, target_masks, target_class_ids):
    """
    :param target_masks: (n_sampled_rois, y, x, (z)) A float32 tensor of values 0 or 1. Uses zero padding to fill array.
    :param pred_masks: (n_sampled_rois, n_classes, y, x, (z)) float32 tensor with values between [0, 1].
    :param target_class_ids: (n_sampled_rois)
    :return: loss: torch 1D tensor.
    """
    #print("targ masks", target_masks.unique(return_counts=True))
    if not 0 in torch.nonzero(target_class_ids > 0).size():
        # Only positive ROIs contribute to the loss. And only
        # the class-specific mask of each ROI.
        positive_ix = torch.nonzero(target_class_ids > 0)[:, 0]
        positive_class_ids = target_class_ids[positive_ix].long()
        y_true = target_masks[positive_ix, :, :].detach()
        y_pred = pred_masks[positive_ix, positive_class_ids, :, :]
        loss = F.binary_cross_entropy(y_pred, y_true)
    else:
        loss = torch.FloatTensor([0]).cuda()

    return loss

def compute_mrcnn_class_loss(tasks, pred_class_logits, target_class_ids):
    """
    :param pred_class_logits: (n_sampled_rois, n_classes)
    :param target_class_ids: (n_sampled_rois) batch dimension was merged into roi dimension.
    :return: loss: torch 1D tensor.
    """
    if 'class' in tasks and not 0 in target_class_ids.size():
        loss = F.cross_entropy(pred_class_logits, target_class_ids.long())
    else:
        loss = torch.FloatTensor([0.]).cuda()

    return loss

def compute_mrcnn_regression_loss(tasks, pred, target, target_class_ids):
    """regression loss is a distance metric between target vector and predicted regression vector.
    :param pred: (n_sampled_rois, n_classes, [n_rg_feats if real regression or 1 if rg_bin task)
    :param target: (n_sampled_rois, [n_rg_feats or n_rg_bins])
    :return: differentiable loss, torch 1D tensor on cuda
    """

    if not 0 in target.shape and not 0 in torch.nonzero(target_class_ids > 0).shape:
        positive_roi_ix = torch.nonzero(target_class_ids > 0)[:, 0]
        positive_roi_class_ids = target_class_ids[positive_roi_ix].long()
        target = target[positive_roi_ix].detach()
        pred = pred[positive_roi_ix, positive_roi_class_ids]
        if "regression_bin" in tasks:
            loss = F.cross_entropy(pred, target.long())
        else:
            loss = F.smooth_l1_loss(pred, target)
            #loss = F.mse_loss(pred, target)
    else:
        loss = torch.FloatTensor([0.]).cuda()

    return loss

############################################################
#  Detection Layer
############################################################

def compute_roi_scores(tasks, batch_rpn_proposals, mrcnn_cl_logits):
    """ Depending on the predicition tasks: if no class prediction beyong fg/bg (--> means no additional class
        head was applied) use RPN objectness scores as roi scores, otherwise class head scores.
    :param cf:
    :param batch_rpn_proposals:
    :param mrcnn_cl_logits:
    :return:
    """
    if not 'class' in tasks:
        scores = batch_rpn_proposals[:, :, -1].view(-1, 1)
        scores = torch.cat((1 - scores, scores), dim=1)
    else:
        scores = F.softmax(mrcnn_cl_logits, dim=1)

    return scores

############################################################
#  MaskRCNN Class
############################################################

class net(nn.Module):


    def __init__(self, cf, logger):

        super(net, self).__init__()
        self.cf = cf
        self.logger = logger
        self.build()

        loss_order = ['rpn_class', 'rpn_bbox', 'mrcnn_bbox', 'mrcnn_mask', 'mrcnn_class', 'mrcnn_rg']
        if hasattr(cf, "mrcnn_loss_weights"):
            # bring into right order
            self.loss_weights = np.array([cf.mrcnn_loss_weights[k] for k in loss_order])
        else:
            self.loss_weights = np.array([1.]*len(loss_order))

        if self.cf.weight_init=="custom":
            logger.info("Tried to use custom weight init which is not defined. Using pytorch default.")
        elif self.cf.weight_init:
            mutils.initialize_weights(self)
        else:
            logger.info("using default pytorch weight init")

    def build(self):
        """Build Mask R-CNN architecture."""

        # Image size must be dividable by 2 multiple times.
        h, w = self.cf.patch_size[:2]
        if h / 2**5 != int(h / 2**5) or w / 2**5 != int(w / 2**5):
            raise Exception("Image size must be divisible by 2 at least 5 times "
                            "to avoid fractions when downscaling and upscaling."
                            "For example, use 256, 288, 320, 384, 448, 512, ... etc.,i.e.,"
                            "any number x*32 will do!")

        # instantiate abstract multi-dimensional conv generator and load backbone module.
        backbone = utils.import_module('bbone', self.cf.backbone_path)
        self.logger.info("loaded backbone from {}".format(self.cf.backbone_path))
        conv = backbone.ConvGenerator(self.cf.dim)

        # build Anchors, FPN, RPN, Classifier / Bbox-Regressor -head, Mask-head
        self.np_anchors = mutils.generate_pyramid_anchors(self.logger, self.cf)
        self.anchors = torch.from_numpy(self.np_anchors).float().cuda()
        self.fpn = backbone.FPN(self.cf, conv, relu_enc=self.cf.relu, operate_stride1=False).cuda()
        self.rpn = RPN(self.cf, conv)
        self.classifier = Classifier(self.cf, conv)
        self.mask = Mask(self.cf, conv)

    def forward(self, img, is_training=True):
        """
        :param img: input images (b, c, y, x, (z)).
        :return: rpn_pred_logits: (b, n_anchors, 2)
        :return: rpn_pred_deltas: (b, n_anchors, (y, x, (z), log(h), log(w), (log(d))))
        :return: batch_proposal_boxes: (b, n_proposals, (y1, x1, y2, x2, (z1), (z2), batch_ix)) only for monitoring/plotting.
        :return: detections: (n_final_detections, (y1, x1, y2, x2, (z1), (z2), batch_ix, pred_class_id, pred_score)
        :return: detection_masks: (n_final_detections, n_classes, y, x, (z)) raw molded masks as returned by mask-head.
        """
        # extract features.
        fpn_outs = self.fpn(img)
        rpn_feature_maps = [fpn_outs[i] for i in self.cf.pyramid_levels]
        self.mrcnn_feature_maps = rpn_feature_maps

        # loop through pyramid layers and apply RPN.
        layer_outputs = [ self.rpn(p_feats) for p_feats in rpn_feature_maps ]

        # concatenate layer outputs.
        # convert from list of lists of level outputs to list of lists of outputs across levels.
        # e.g. [[a1, b1, c1], [a2, b2, c2]] => [[a1, a2], [b1, b2], [c1, c2]]
        outputs = list(zip(*layer_outputs))
        outputs = [torch.cat(list(o), dim=1) for o in outputs]
        rpn_pred_logits, rpn_pred_probs, rpn_pred_deltas = outputs
        #
        # # generate proposals: apply predicted deltas to anchors and filter by foreground scores from RPN classifier.
        proposal_count = self.cf.post_nms_rois_training if is_training else self.cf.post_nms_rois_inference
        batch_normed_props, batch_unnormed_props = mutils.refine_proposals(rpn_pred_probs, rpn_pred_deltas,
                                                                            proposal_count, self.anchors, self.cf)

        # merge batch dimension of proposals while storing allocation info in coordinate dimension.
        batch_ixs = torch.arange(
            batch_normed_props.shape[0]).cuda().unsqueeze(1).repeat(1,batch_normed_props.shape[1]).view(-1).float()
        rpn_rois = batch_normed_props[:, :, :-1].view(-1, batch_normed_props[:, :, :-1].shape[2])
        self.rpn_rois_batch_info = torch.cat((rpn_rois, batch_ixs.unsqueeze(1)), dim=1)

        # this is the first of two forward passes in the second stage, where no activations are stored for backprop.
        # here, all proposals are forwarded (with virtual_batch_size = batch_size * post_nms_rois.)
        # for inference/monitoring as well as sampling of rois for the loss functions.
        # processed in chunks of roi_chunk_size to re-adjust to gpu-memory.
        chunked_rpn_rois = self.rpn_rois_batch_info.split(self.cf.roi_chunk_size)
        bboxes_list, class_logits_list, regressions_list = [], [], []
        with torch.no_grad():
            for chunk in chunked_rpn_rois:
                chunk_bboxes, chunk_class_logits, chunk_regressions = self.classifier(self.mrcnn_feature_maps, chunk)
                bboxes_list.append(chunk_bboxes)
                class_logits_list.append(chunk_class_logits)
                regressions_list.append(chunk_regressions)
        mrcnn_bbox = torch.cat(bboxes_list, 0)
        mrcnn_class_logits = torch.cat(class_logits_list, 0)
        mrcnn_regressions = torch.cat(regressions_list, 0)
        self.mrcnn_roi_scores = compute_roi_scores(self.cf.prediction_tasks, batch_normed_props, mrcnn_class_logits)

        # refine classified proposals, filter and return final detections.
        # returns (cf.max_inst_per_batch_element, n_coords+1+...)
        detections = mutils.refine_detections(self.cf, batch_ixs, rpn_rois, mrcnn_bbox, self.mrcnn_roi_scores,
                                       mrcnn_regressions)

        # forward remaining detections through mask-head to generate corresponding masks.
        scale = [img.shape[2]] * 4 + [img.shape[-1]] * 2
        scale = torch.from_numpy(np.array(scale[:self.cf.dim * 2] + [1])[None]).float().cuda()

        # first self.cf.dim * 2 entries on axis 1 are always the box coords, +1 is batch_ix
        detection_boxes = detections[:, :self.cf.dim * 2 + 1] / scale
        with torch.no_grad():
            detection_masks = self.mask(self.mrcnn_feature_maps, detection_boxes)

        return [rpn_pred_logits, rpn_pred_deltas, batch_unnormed_props, detections, detection_masks]


    def loss_samples_forward(self, batch_gt_boxes, batch_gt_masks, batch_gt_class_ids, batch_gt_regressions=None):
        """
        this is the second forward pass through the second stage (features from stage one are re-used).
        samples few rois in loss_example_mining and forwards only those for loss computation.
        :param batch_gt_class_ids: list over batch elements. Each element is a list over the corresponding roi target labels.
        :param batch_gt_boxes: list over batch elements. Each element is a list over the corresponding roi target coordinates.
        :param batch_gt_masks: (b, n(b), c, y, x (,z)) list over batch elements. Each element holds n_gt_rois(b)
                (i.e., dependent on the batch element) binary masks of shape (c, y, x, (z)).
        :return: sample_logits: (n_sampled_rois, n_classes) predicted class scores.
        :return: sample_deltas: (n_sampled_rois, n_classes, 2 * dim) predicted corrections to be applied to proposals for refinement.
        :return: sample_mask: (n_sampled_rois, n_classes, y, x, (z)) predicted masks per class and proposal.
        :return: sample_target_class_ids: (n_sampled_rois) target class labels of sampled proposals.
        :return: sample_target_deltas: (n_sampled_rois, 2 * dim) target deltas of sampled proposals for box refinement.
        :return: sample_target_masks: (n_sampled_rois, y, x, (z)) target masks of sampled proposals.
        :return: sample_proposals: (n_sampled_rois, 2 * dim) RPN output for sampled proposals. only for monitoring/plotting.
        """
        # sample rois for loss and get corresponding targets for all Mask R-CNN head network losses.
        sample_ics, sample_target_deltas, sample_target_mask, sample_target_class_ids, sample_target_regressions = \
            mutils.loss_example_mining(self.cf, self.rpn_rois_batch_info, batch_gt_boxes, batch_gt_masks,
                                       self.mrcnn_roi_scores, batch_gt_class_ids, batch_gt_regressions)

        # re-use feature maps and RPN output from first forward pass.
        sample_proposals = self.rpn_rois_batch_info[sample_ics]
        if not 0 in sample_proposals.size():
            sample_deltas, sample_logits, sample_regressions = self.classifier(self.mrcnn_feature_maps, sample_proposals)
            sample_mask = self.mask(self.mrcnn_feature_maps, sample_proposals)
        else:
            sample_logits = torch.FloatTensor().cuda()
            sample_deltas = torch.FloatTensor().cuda()
            sample_regressions = torch.FloatTensor().cuda()
            sample_mask = torch.FloatTensor().cuda()

        return [sample_deltas, sample_mask, sample_logits, sample_regressions, sample_proposals,
                sample_target_deltas, sample_target_mask, sample_target_class_ids, sample_target_regressions]

    def get_results(self, img_shape, detections, detection_masks, box_results_list=None, return_masks=True):
        """
        Restores batch dimension of merged detections, unmolds detections, creates and fills results dict.
        :param img_shape:
        :param detections: shape (n_final_detections, len(info)), where
            info=( y1, x1, y2, x2, (z1,z2), batch_ix, pred_class_id, pred_score )
        :param detection_masks: (n_final_detections, n_classes, y, x, (z)) raw molded masks as returned by mask-head.
        :param box_results_list: None or list of output boxes for monitoring/plotting.
        each element is a list of boxes per batch element.
        :param return_masks: boolean. If True, full resolution masks are returned for all proposals (speed trade-off).
        :return: results_dict: dictionary with keys:
                 'boxes': list over batch elements. each batch element is a list of boxes. each box is a dictionary:
                          [[{box_0}, ... {box_n}], [{box_0}, ... {box_n}], ...]
                 'seg_preds': pixel-wise class predictions (b, 1, y, x, (z)) with values [0, 1] only fg. vs. bg for now.
                 class-specific return of masks will come with implementation of instance segmentation evaluation.
        """

        detections = detections.cpu().data.numpy()
        if self.cf.dim == 2:
            detection_masks = detection_masks.permute(0, 2, 3, 1).cpu().data.numpy()
        else:
            detection_masks = detection_masks.permute(0, 2, 3, 4, 1).cpu().data.numpy()
        # det masks shape now (n_dets, y,x(,z), n_classes)
        # restore batch dimension of merged detections using the batch_ix info.
        batch_ixs = detections[:, self.cf.dim*2]
        detections = [detections[batch_ixs == ix] for ix in range(img_shape[0])]
        mrcnn_mask = [detection_masks[batch_ixs == ix] for ix in range(img_shape[0])]
        # mrcnn_mask: shape (b_size, variable, variable, n_classes), variable bc depends on single instance mask size

        if box_results_list == None: # for test_forward, where no previous list exists.
            box_results_list =  [[] for _ in range(img_shape[0])]
        # seg_logits == seg_probs in mrcnn since mask head finishes with sigmoid (--> image space = [0,1])
        seg_probs = []
        # loop over batch and unmold detections.
        for ix in range(img_shape[0]):

            # final masks are one-hot encoded (b, n_classes, y, x, (z))
            final_masks = np.zeros((self.cf.num_classes + 1, *img_shape[2:]))
            #+1 for bg, 0.5 bc mask head classifies only bg/fg with logits between 0,1--> bg is <0.5
            if self.cf.num_classes + 1 != self.cf.num_seg_classes:
                self.logger.warning("n of roi-classifier head classes {} doesnt match cf.num_seg_classes {}".format(
                    self.cf.num_classes + 1, self.cf.num_seg_classes))

            if not 0 in detections[ix].shape:
                boxes = detections[ix][:, :self.cf.dim*2].astype(np.int32)
                class_ids = detections[ix][:, self.cf.dim*2 + 1].astype(np.int32)
                scores = detections[ix][:, self.cf.dim*2 + 2]
                masks = mrcnn_mask[ix][np.arange(boxes.shape[0]), ..., class_ids]
                regressions = detections[ix][:,self.cf.dim*2+3:]

                # Filter out detections with zero area. Often only happens in early
                # stages of training when the network weights are still a bit random.
                if self.cf.dim == 2:
                    exclude_ix = np.where((boxes[:, 2] - boxes[:, 0]) * (boxes[:, 3] - boxes[:, 1]) <= 0)[0]
                else:
                    exclude_ix = np.where(
                        (boxes[:, 2] - boxes[:, 0]) * (boxes[:, 3] - boxes[:, 1]) * (boxes[:, 5] - boxes[:, 4]) <= 0)[0]

                if exclude_ix.shape[0] > 0:
                    boxes = np.delete(boxes, exclude_ix, axis=0)
                    masks = np.delete(masks, exclude_ix, axis=0)
                    class_ids = np.delete(class_ids, exclude_ix, axis=0)
                    scores = np.delete(scores, exclude_ix, axis=0)
                    regressions = np.delete(regressions, exclude_ix, axis=0)

                # Resize masks to original image size and set boundary threshold.
                if return_masks:
                    for i in range(masks.shape[0]): #masks per this batch instance/element/image
                        # Convert neural network mask to full size mask
                        if self.cf.dim == 2:
                            full_mask = mutils.unmold_mask_2D(masks[i], boxes[i], img_shape[2:])
                        else:
                            full_mask = mutils.unmold_mask_3D(masks[i], boxes[i], img_shape[2:])
                        # take the maximum seg_logits per class of instances in that class, i.e., a pixel in a class
                        # has the max seg_logit value over all instances of that class in one sample
                        final_masks[class_ids[i]] = np.max((final_masks[class_ids[i]], full_mask), axis=0)
                    final_masks[0] = np.full(final_masks[0].shape, 0.49999999) #effectively min_det_thres at 0.5 per pixel

                # add final predictions to results.
                if not 0 in boxes.shape:
                    for ix2, coords in enumerate(boxes):
                        box = {'box_coords': coords, 'box_type': 'det', 'box_score': scores[ix2],
                               'box_pred_class_id': class_ids[ix2]}
                        #if (hasattr(self.cf, "convert_cl_to_rg") and self.cf.convert_cl_to_rg):
                        if "regression_bin" in self.cf.prediction_tasks:
                            # in this case, regression preds are actually the rg_bin_ids --> map to rg value the bin represents
                            box['rg_bin'] = regressions[ix2].argmax()
                            box['regression'] = self.cf.bin_id2rg_val[box['rg_bin']]
                        else:
                            box['regression'] = regressions[ix2]
                            if hasattr(self.cf, "rg_val_to_bin_id") and \
                                    any(['regression' in task for task in self.cf.prediction_tasks]):
                                box.update({'rg_bin': self.cf.rg_val_to_bin_id(regressions[ix2])})

                        box_results_list[ix].append(box)

            # if no detections were made--> keep full bg mask (zeros).
            seg_probs.append(final_masks)

        # create and fill results dictionary.
        results_dict = {}
        results_dict['boxes'] = box_results_list
        results_dict['seg_preds'] = np.array(seg_probs)

        return results_dict


    def train_forward(self, batch, is_validation=False):
        """
        train method (also used for validation monitoring). wrapper around forward pass of network. prepares input data
        for processing, computes losses, and stores outputs in a dictionary.
        :param batch: dictionary containing 'data', 'seg', etc.
            batch['roi_masks']: (b, n(b), c, h(n), w(n) (z(n))) list like roi_labels but with arrays (masks) inplace of
        integers. c==channels of the raw segmentation.
        :return: results_dict: dictionary with keys:
                'boxes': list over batch elements. each batch element is a list of boxes. each box is a dictionary:
                        [[{box_0}, ... {box_n}], [{box_0}, ... {box_n}], ...]
                'seg_preds': pixel-wise class predictions (b, 1, y, x, (z)) with values [0, n_classes].
                'torch_loss': 1D torch tensor for backprop.
                'class_loss': classification loss for monitoring.
        """
        img = batch['data']
        gt_boxes = batch['bb_target']
        #axes = (0, 2, 3, 1) if self.cf.dim == 2 else (0, 2, 3, 4, 1)
        #gt_masks = [np.transpose(batch['roi_masks'][ii], axes=axes) for ii in range(len(batch['roi_masks']))]
        gt_masks = batch['roi_masks']
        gt_class_ids = batch['class_targets']
        if 'regression' in self.cf.prediction_tasks:
            gt_regressions = batch["regression_targets"]
        elif 'regression_bin' in self.cf.prediction_tasks:
            gt_regressions = batch["rg_bin_targets"]
        else:
            gt_regressions = None

        img = torch.from_numpy(img).cuda().float()
        batch_rpn_class_loss = torch.FloatTensor([0]).cuda()
        batch_rpn_bbox_loss = torch.FloatTensor([0]).cuda()

        # list of output boxes for monitoring/plotting. each element is a list of boxes per batch element.
        box_results_list = [[] for _ in range(img.shape[0])]

        #forward passes. 1. general forward pass, where no activations are saved in second stage (for performance
        # monitoring and loss sampling). 2. second stage forward pass of sampled rois with stored activations for backprop.
        rpn_class_logits, rpn_pred_deltas, proposal_boxes, detections, detection_masks = self.forward(img)

        mrcnn_pred_deltas, mrcnn_pred_mask, mrcnn_class_logits, mrcnn_regressions, sample_proposals, \
        mrcnn_target_deltas, target_mask, target_class_ids, target_regressions = \
            self.loss_samples_forward(gt_boxes, gt_masks, gt_class_ids, gt_regressions)
        # loop over batch
        for b in range(img.shape[0]):
            if len(gt_boxes[b]) > 0:
                # add gt boxes to output list
                for tix in range(len(gt_boxes[b])):
                    gt_box = {'box_type': 'gt', 'box_coords': batch['bb_target'][b][tix]}
                    for name in self.cf.roi_items:
                        gt_box.update({name: batch[name][b][tix]})
                    box_results_list[b].append(gt_box)

                # match gt boxes with anchors to generate targets for RPN losses.
                rpn_match, rpn_target_deltas = mutils.gt_anchor_matching(self.cf, self.np_anchors, gt_boxes[b])

                # add positive anchors used for loss to output list for monitoring.
                pos_anchors = mutils.clip_boxes_numpy(self.np_anchors[np.argwhere(rpn_match == 1)][:, 0], img.shape[2:])
                for p in pos_anchors:
                    box_results_list[b].append({'box_coords': p, 'box_type': 'pos_anchor'})

            else:
                rpn_match = np.array([-1]*self.np_anchors.shape[0])
                rpn_target_deltas = np.array([0])

            rpn_match_gpu = torch.from_numpy(rpn_match).cuda()
            rpn_target_deltas = torch.from_numpy(rpn_target_deltas).float().cuda()

            # compute RPN losses.
            rpn_class_loss, neg_anchor_ix = compute_rpn_class_loss(rpn_class_logits[b], rpn_match_gpu, self.cf.shem_poolsize)
            rpn_bbox_loss = compute_rpn_bbox_loss(rpn_pred_deltas[b], rpn_target_deltas, rpn_match_gpu)
            batch_rpn_class_loss += rpn_class_loss /img.shape[0]
            batch_rpn_bbox_loss += rpn_bbox_loss /img.shape[0]

            # add negative anchors used for loss to output list for monitoring.
            # neg_anchor_ix = neg_ix come from shem and mark positions in roi_probs_neg = rpn_class_logits[neg_indices]
            # with neg_indices = rpn_match == -1
            neg_anchors = mutils.clip_boxes_numpy(self.np_anchors[rpn_match == -1][neg_anchor_ix], img.shape[2:])
            for n in neg_anchors:
                box_results_list[b].append({'box_coords': n, 'box_type': 'neg_anchor'})

            # add highest scoring proposals to output list for monitoring.
            rpn_proposals = proposal_boxes[b][proposal_boxes[b, :, -1].argsort()][::-1]
            for r in rpn_proposals[:self.cf.n_plot_rpn_props, :-1]:
                box_results_list[b].append({'box_coords': r, 'box_type': 'prop'})

        # add positive and negative roi samples used for mrcnn losses to output list for monitoring.
        if not 0 in sample_proposals.shape:
            rois = mutils.clip_to_window(self.cf.window, sample_proposals).cpu().data.numpy()
            for ix, r in enumerate(rois):
                box_results_list[int(r[-1])].append({'box_coords': r[:-1] * self.cf.scale,
                                            'box_type': 'pos_class' if target_class_ids[ix] > 0 else 'neg_class'})

        # compute mrcnn losses.
        mrcnn_class_loss = compute_mrcnn_class_loss(self.cf.prediction_tasks, mrcnn_class_logits, target_class_ids)
        mrcnn_bbox_loss = compute_mrcnn_bbox_loss(mrcnn_pred_deltas, mrcnn_target_deltas, target_class_ids)
        mrcnn_regressions_loss = compute_mrcnn_regression_loss(self.cf.prediction_tasks, mrcnn_regressions, target_regressions, target_class_ids)
        # mrcnn can be run without pixelwise annotations available (Faster R-CNN mode).
        # In this case, the mask_loss is taken out of training.
        if self.cf.frcnn_mode:
            mrcnn_mask_loss = torch.FloatTensor([0]).cuda()
        else:
            mrcnn_mask_loss = compute_mrcnn_mask_loss(mrcnn_pred_mask, target_mask, target_class_ids)

        loss = batch_rpn_class_loss + batch_rpn_bbox_loss +\
               mrcnn_bbox_loss + mrcnn_mask_loss +  mrcnn_class_loss + mrcnn_regressions_loss

        # run unmolding of predictions for monitoring and merge all results to one dictionary.
        return_masks = self.cf.return_masks_in_val if is_validation else self.cf.return_masks_in_train
        results_dict = self.get_results(img.shape, detections, detection_masks, box_results_list,
                                        return_masks=return_masks)
<<<<<<< HEAD

        #results_dict['seg_preds'] = results_dict['seg_preds'].argmax(axis=1).astype('uint8')[:,np.newaxis]
=======
        #import IPython; IPython.embed()
        results_dict['seg_preds'] = results_dict['seg_preds'].argmax(axis=1).astype('uint8')[:,np.newaxis]
>>>>>>> 90e0e9be
        if 'dice' in self.cf.metrics:
            results_dict['batch_dices'] = mutils.dice_per_batch_and_class(
                results_dict['seg_preds'], batch["seg"], self.cf.num_seg_classes, convert_to_ohe=True)

        results_dict['torch_loss'] = loss
        results_dict['class_loss'] = mrcnn_class_loss.item()
        results_dict['bbox_loss'] = mrcnn_bbox_loss.item()
        results_dict['mask_loss'] = mrcnn_mask_loss.item()
        results_dict['rg_loss'] = mrcnn_regressions_loss.item()
        results_dict['rpn_class_loss'] = rpn_class_loss.item()
        results_dict['rpn_bbox_loss'] = rpn_bbox_loss.item()
        return results_dict


    def test_forward(self, batch, return_masks=True):
        """
        test method. wrapper around forward pass of network without usage of any ground truth information.
        prepares input data for processing and stores outputs in a dictionary.
        :param batch: dictionary containing 'data'
        :param return_masks: boolean. If True, full resolution masks are returned for all proposals (speed trade-off).
        :return: results_dict: dictionary with keys:
               'boxes': list over batch elements. each batch element is a list of boxes. each box is a dictionary:
                       [[{box_0}, ... {box_n}], [{box_0}, ... {box_n}], ...]
               'seg_preds': pixel-wise class predictions (b, 1, y, x, (z)) with values [0, n_classes]
        """
        img = batch['data']
        img = torch.from_numpy(img).float().cuda()
        _, _, _, detections, detection_masks = self.forward(img)
        results_dict = self.get_results(img.shape, detections, detection_masks, return_masks=return_masks)

        return results_dict<|MERGE_RESOLUTION|>--- conflicted
+++ resolved
@@ -717,13 +717,8 @@
         return_masks = self.cf.return_masks_in_val if is_validation else self.cf.return_masks_in_train
         results_dict = self.get_results(img.shape, detections, detection_masks, box_results_list,
                                         return_masks=return_masks)
-<<<<<<< HEAD
-
-        #results_dict['seg_preds'] = results_dict['seg_preds'].argmax(axis=1).astype('uint8')[:,np.newaxis]
-=======
-        #import IPython; IPython.embed()
         results_dict['seg_preds'] = results_dict['seg_preds'].argmax(axis=1).astype('uint8')[:,np.newaxis]
->>>>>>> 90e0e9be
+
         if 'dice' in self.cf.metrics:
             results_dict['batch_dices'] = mutils.dice_per_batch_and_class(
                 results_dict['seg_preds'], batch["seg"], self.cf.num_seg_classes, convert_to_ohe=True)
