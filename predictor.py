--- conflicted
+++ resolved
@@ -904,11 +904,6 @@
                                                     has_colorchannels=self.cf.has_colorchannels,
                                                     show_gt_labels=True, show_seg_ids='dice' in self.cf.metrics,
                                                     get_time="test-example plot", out_file=out_file)
-<<<<<<< HEAD
-                            self.logger.info("split-off example test plot {} in {:.2f}s".format(
-                                os.path.basename(out_file), self.logger.time("test_plot")))
-=======
->>>>>>> 90e0e9be
                         except Exception as e:
                             self.logger.info("WARNING: error in view_batch: {}".format(e))
 
