#!/usr/bin/env python
# Copyright 2019 Division of Medical Image Computing, German Cancer Research Center (DKFZ).
#
# Licensed under the Apache License, Version 2.0 (the "License");
# you may not use this file except in compliance with the License.
# You may obtain a copy of the License at
#
#     http://www.apache.org/licenses/LICENSE-2.0
#
# Unless required by applicable law or agreed to in writing, software
# distributed under the License is distributed on an "AS IS" BASIS,
# WITHOUT WARRANTIES OR CONDITIONS OF ANY KIND, either express or implied.
# See the License for the specific language governing permissions and
# limitations under the License.
# ==============================================================================

import unittest

import os
import pickle
import time
from multiprocessing import  Pool
import subprocess
from pathlib import Path

import numpy as np
import pandas as pd
import torch
import torchvision as tv

import tqdm

import plotting as plg
import utils.exp_utils as utils
import utils.model_utils as mutils

""" Note on unittests: run this file either in the way intended for unittests by starting the script with
    python -m unittest unittests.py or start it as a normal python file as python unittests.py.
    You can selective run single tests by calling python -m unittest unittests.TestClassOfYourChoice, where 
    TestClassOfYourChoice is the name of the test defined below, e.g., CompareFoldSplits.
"""



def inspect_info_df(pp_dir):
    """ use your debugger to look into the info df of a pp dir.
    :param pp_dir: preprocessed-data directory
    """

    info_df = pd.read_pickle(os.path.join(pp_dir, "info_df.pickle"))

    return


def generate_boxes(count, dim=2, h=100, w=100, d=20, normalize=False, on_grid=False, seed=0):
    """ generate boxes of format [y1, x1, y2, x2, (z1, z2)].
    :param count: nr of boxes
    :param dim: dimension of boxes (2 or 3)
    :return: boxes in format (n_boxes, 4 or 6), scores
    """
    np.random.seed(seed)
    if on_grid:
        lower_y = np.random.randint(0, h // 2, (count,))
        lower_x = np.random.randint(0, w // 2, (count,))
        upper_y = np.random.randint(h // 2, h, (count,))
        upper_x = np.random.randint(w // 2, w, (count,))
        if dim == 3:
            lower_z = np.random.randint(0, d // 2, (count,))
            upper_z = np.random.randint(d // 2, d, (count,))
    else:
        lower_y = np.random.rand(count) * h / 2.
        lower_x = np.random.rand(count) * w / 2.
        upper_y = (np.random.rand(count) + 1.) * h / 2.
        upper_x = (np.random.rand(count) + 1.) * w / 2.
        if dim == 3:
            lower_z = np.random.rand(count) * d / 2.
            upper_z = (np.random.rand(count) + 1.) * d / 2.

    if dim == 3:
        boxes = np.array(list(zip(lower_y, lower_x, upper_y, upper_x, lower_z, upper_z)))
        # add an extreme box that tests the boundaries
        boxes = np.concatenate((boxes, np.array([[0., 0., h, w, 0, d]])))
    else:
        boxes = np.array(list(zip(lower_y, lower_x, upper_y, upper_x)))
        boxes = np.concatenate((boxes, np.array([[0., 0., h, w]])))

    scores = np.random.rand(count + 1)
    if normalize:
        divisor = np.array([h, w, h, w, d, d]) if dim == 3 else np.array([h, w, h, w])
        boxes = boxes / divisor
    return boxes, scores

#------- perform integrity checks on data set(s) -----------
class VerifyLIDCSAIntegrity(unittest.TestCase):
    """ Perform integrity checks on preprocessed single-annotator GTs of LIDC data set.
    """
    @staticmethod
    def check_patient_sa_gt(pid, pp_dir, check_meta_files, check_info_df):

        faulty_cases = pd.DataFrame(columns=['pid', 'rater', 'cl_targets', 'roi_ids'])

        all_segs = np.load(os.path.join(pp_dir, pid + "_rois.npz"), mmap_mode='r')
        all_segs = all_segs[list(all_segs.keys())[0]]
        all_roi_ids = np.unique(all_segs[all_segs > 0])
        assert len(all_roi_ids) == np.max(all_segs), "roi ids not consecutive"
        if check_meta_files:
            meta_file = os.path.join(pp_dir, pid + "_meta_info.pickle")
            with open(meta_file, "rb") as handle:
                info = pickle.load(handle)
            assert info["pid"] == pid, "wrong pid in meta_file"
            all_cl_targets = info["class_target"]
        if check_info_df:
            info_df = pd.read_pickle(os.path.join(pp_dir, "info_df.pickle"))
            pid_info = info_df[info_df.pid == pid]
            assert len(pid_info) == 1, "found {} entries for pid {} in info df, expected exactly 1".format(len(pid_info),
                                                                                                           pid)
            if check_meta_files:
                assert pid_info[
                           "class_target"] == all_cl_targets, "meta_info and info_df class targets mismatch:\n{}\n{}".format(
                    pid_info["class_target"], all_cl_targets)
            all_cl_targets = pid_info["class_target"].iloc[0]
        assert len(all_roi_ids) == len(all_cl_targets)
        for rater in range(4):
            seg = all_segs[rater]
            roi_ids = np.unique(seg[seg > 0])
            cl_targs = np.array([roi[rater] for roi in all_cl_targets])
            assert np.count_nonzero(cl_targs) == len(roi_ids), "rater {} has targs {} but roi ids {}".format(rater, cl_targs, roi_ids)
            assert len(cl_targs) >= len(roi_ids), "not all marked rois have a label"
            for zeroix_roi_id, rating in enumerate(cl_targs):
                if not ((rating > 0) == (np.any(seg == zeroix_roi_id + 1))):
                    print("\n\nFAULTY CASE:", end=" ", )
                    print("pid {}, rater {}, cl_targs {}, ids {}\n".format(pid, rater, cl_targs, roi_ids))
                    faulty_cases = faulty_cases.append(
                        {'pid': pid, 'rater': rater, 'cl_targets': cl_targs, 'roi_ids': roi_ids}, ignore_index=True)
        print("finished checking pid {}, {} faulty cases".format(pid, len(faulty_cases)))
        return faulty_cases

    def check_sa_gts(cf, pp_dir, pid_subset=None, check_meta_files=False, check_info_df=True, processes=os.cpu_count()):
        report_name = "verify_seg_label_pairings.csv"
        pids = {file_name.split("_")[0] for file_name in os.listdir(pp_dir) if file_name not in [report_name, "info_df.pickle"]}
        if pid_subset is not None:
            pids = [pid for pid in pids if pid in pid_subset]


        faulty_cases = pd.DataFrame(columns=['pid', 'rater', 'cl_targets', 'roi_ids'])

        p = Pool(processes=processes)
        mp_args = zip(pids, [pp_dir]*len(pids), [check_meta_files]*len(pids), [check_info_df]*len(pids))
        patient_cases = p.starmap(self.check_patient_sa_gt, mp_args)
        p.close(); p.join()
        faulty_cases = faulty_cases.append(patient_cases, sort=False)


        print("\n\nfaulty case count {}".format(len(faulty_cases)))
        print(faulty_cases)
        findings_file = os.path.join(pp_dir, "verify_seg_label_pairings.csv")
        faulty_cases.to_csv(findings_file)

        assert len(faulty_cases)==0, "there was a faulty case in data set {}.\ncheck {}".format(pp_dir, findings_file)

    def test(self):
        pp_root = "/media/gregor/HDD2TB/Documents/data/"
        pp_dir = "lidc/pp_20190805"
        gt_dir = os.path.join(pp_root, pp_dir, "patient_gts_sa")
        self.check_sa_gts(gt_dir, check_meta_files=True, check_info_df=False, pid_subset=None)  # ["0811a", "0812a"])

#------ compare segmentation gts of preprocessed data sets ------
class CompareSegGTs(unittest.TestCase):
    """ load and compare pre-processed gts by dice scores of segmentations.

    """
    @staticmethod
    def group_seg_paths(ref_path, comp_paths):
        # not working recursively
        ref_files = [fn for fn in os.listdir(ref_path) if
                     os.path.isfile(os.path.join(ref_path, fn)) and 'seg' in fn and fn.endswith('.npy')]

        comp_files = [[os.path.join(c_path, fn) for c_path in comp_paths] for fn in ref_files]

        ref_files = [os.path.join(ref_path, fn) for fn in ref_files]

        return zip(ref_files, comp_files)

    @staticmethod
    def load_calc_dice(paths):
        dices = []
        ref_seg = np.load(paths[0])[np.newaxis, np.newaxis]
        n_classes = len(np.unique(ref_seg))
        ref_seg = mutils.get_one_hot_encoding(ref_seg, n_classes)

        for c_file in paths[1]:
            c_seg = np.load(c_file)[np.newaxis, np.newaxis]
            assert n_classes == len(np.unique(c_seg)), "unequal nr of objects/classes betw segs {} {}".format(paths[0],
                                                                                                              c_file)
            c_seg = mutils.get_one_hot_encoding(c_seg, n_classes)

            dice = mutils.dice_per_batch_inst_and_class(c_seg, ref_seg, n_classes, convert_to_ohe=False)
            dices.append(dice)
        print("processed ref_path {}".format(paths[0]))
        return np.mean(dices), np.std(dices)

    def iterate_files(self, grouped_paths, processes=os.cpu_count()):
        p = Pool(processes)

        means_stds = np.array(p.map(self.load_calc_dice, grouped_paths))

        p.close(); p.join()
        min_dice = np.min(means_stds[:, 0])
        print("min mean dice {:.2f}, max std {:.4f}".format(min_dice, np.max(means_stds[:, 1])))
        assert min_dice > 1-1e5, "compared seg gts have insufficient minimum mean dice overlap of {}".format(min_dice)

    def test(self):
        ref_path = '/media/gregor/HDD2TB/Documents/data/prostate/data_t2_250519_ps384_gs6071'
        comp_paths = ['/media/gregor/HDD2TB/Documents/data/prostate/data_t2_190419_ps384_gs6071', ]
        paths = self.group_seg_paths(ref_path, comp_paths)
        self.iterate_files(paths)

#------- check if cross-validation fold splits of different experiments are identical ----------
class CompareFoldSplits(unittest.TestCase):
    """ Find evtl. differences in cross-val file splits across different experiments.
    """
    @staticmethod
    def group_id_paths(ref_exp_dir, comp_exp_dirs):

        f_name = 'fold_ids.pickle'

        ref_paths = os.path.join(ref_exp_dir, f_name)
        assert os.path.isfile(ref_paths), "ref file {} does not exist.".format(ref_paths)


        ref_paths = [ref_paths for comp_ed in comp_exp_dirs]
        comp_paths = [os.path.join(comp_ed, f_name) for comp_ed in comp_exp_dirs]

        return zip(ref_paths, comp_paths)

    @staticmethod
    def comp_fold_ids(mp_input):
        fold_ids1, fold_ids2 = mp_input
        with open(fold_ids1, 'rb') as f:
            fold_ids1 = pickle.load(f)
        try:
            with open(fold_ids2, 'rb') as f:
                fold_ids2 = pickle.load(f)
        except FileNotFoundError:
            print("comp file {} does not exist.".format(fold_ids2))
            return

        n_splits = len(fold_ids1)
        assert n_splits == len(fold_ids2), "mismatch n splits: ref has {}, comp {}".format(n_splits, len(fold_ids2))
        split_diffs = [np.setdiff1d(fold_ids1[s], fold_ids2[s]) for s in range(n_splits)]
        all_equal = np.any(split_diffs)
        return (split_diffs, all_equal)

    def iterate_exp_dirs(self, ref_exp, comp_exps, processes=os.cpu_count()):

        grouped_paths = list(self.group_id_paths(ref_exp, comp_exps))
        print("performing {} comparisons of cross-val file splits".format(len(grouped_paths)))
        p = Pool(processes)
        split_diffs = p.map(self.comp_fold_ids, grouped_paths)
        p.close(); p.join()

        df = pd.DataFrame(index=range(0,len(grouped_paths)), columns=["ref", "comp", "all_equal"])#, "diffs"])
        for ix, (ref, comp) in enumerate(grouped_paths):
            df.iloc[ix] = [ref, comp, split_diffs[ix][1]]#, split_diffs[ix][0]]

        print("Any splits not equal?", df.all_equal.any())
        assert not df.all_equal.any(), "a split set is different from reference split set, {}".format(df[~df.all_equal])

    def test(self):
        exp_parent_dir = '/home/gregor/networkdrives/E132-Cluster-Projects/prostate/experiments/'
        ref_exp = '/home/gregor/networkdrives/E132-Cluster-Projects/prostate/experiments/gs6071_detfpn2d_cl_bs10'
        comp_exps = [os.path.join(exp_parent_dir, p) for p in os.listdir(exp_parent_dir)]
        comp_exps = [p for p in comp_exps if os.path.isdir(p) and p != ref_exp]
        self.iterate_exp_dirs(ref_exp, comp_exps)


#------- check if cross-validation fold splits of a single experiment are actually incongruent (as required) ----------
class VerifyFoldSplits(unittest.TestCase):
    """ Check, for a single fold_ids file, i.e., for a single experiment, if the assigned folds (assignment of data
        identifiers) is actually incongruent. No overlaps between folds are required for a correct cross validation.
    """
    @staticmethod
    def verify_fold_ids(splits):
        for i, split1 in enumerate(splits):
            for j, split2 in enumerate(splits):
                if j > i:
                    inter = np.intersect1d(split1, split2)
                    if len(inter) > 0:
                        raise Exception("Split {} and {} intersect by pids {}".format(i, j, inter))
    def test(self):
        exp_dir = "/home/gregor/Documents/medicaldetectiontoolkit/datasets/lidc/experiments/dev"
        check_file = os.path.join(exp_dir, 'fold_ids.pickle')
        with open(check_file, 'rb') as handle:
            splits = pickle.load(handle)
        self.verify_fold_ids(splits)

# -------- check own nms CUDA implement against own numpy implement ------
class CheckNMSImplementation(unittest.TestCase):

    @staticmethod
    def assert_res_equality(keep_ics1, keep_ics2, boxes, scores, tolerance=0, names=("res1", "res2")):
        """
        :param keep_ics1: keep indices (results), torch.Tensor of shape (n_ics,)
        :param keep_ics2:
        :return:
        """
        keep_ics1, keep_ics2 = keep_ics1.cpu().numpy(), keep_ics2.cpu().numpy()
        discrepancies = np.setdiff1d(keep_ics1, keep_ics2)
        try:
            checks = np.array([
                len(discrepancies) <= tolerance
            ])
        except:
            checks = np.zeros((1,)).astype("bool")
        msgs = np.array([
            """{}: {} \n{}: {} \nboxes: {}\n {}\n""".format(names[0], keep_ics1, names[1], keep_ics2, boxes,
                                                            scores)
        ])

        assert np.all(checks), "NMS: results mismatch: " + "\n".join(msgs[~checks])

    def single_case(self, count=20, dim=3, threshold=0.2, seed=0):
        boxes, scores = generate_boxes(count, dim, seed=seed, h=320, w=280, d=30)

        keep_numpy = torch.tensor(mutils.nms_numpy(boxes, scores, threshold))

        # for some reason torchvision nms requires box coords as floats.
        boxes = torch.from_numpy(boxes).type(torch.float32)
        scores = torch.from_numpy(scores).type(torch.float32)
        if dim == 2:
            """need to wait until next pytorch release where they fixed nms on cpu (currently they have >= where it
            needs to be >.
            """
            keep_ops = tv.ops.nms(boxes, scores, threshold)
            # self.assert_res_equality(keep_numpy, keep_ops, boxes, scores, tolerance=0, names=["np", "ops"])
            pass

        boxes = boxes.cuda()
        scores = scores.cuda()
        keep = self.nms_ext.nms(boxes, scores, threshold)
        self.assert_res_equality(keep_numpy, keep, boxes, scores, tolerance=0, names=["np", "cuda"])

    def test(self, n_cases=200, box_count=30, threshold=0.5):
        # dynamically import module so that it doesn't affect other tests if import fails
        self.nms_ext = utils.import_module("nms_ext", 'custom_extensions/nms/nms.py')
        # change seed to something fix if you want exactly reproducible test
        seed0 = np.random.randint(50)
        print("NMS test progress (done/total box configurations) 2D:", end="\n")
        for i in tqdm.tqdm(range(n_cases)):
            self.single_case(count=box_count, dim=2, threshold=threshold, seed=seed0+i)
        print("NMS test progress (done/total box configurations) 3D:", end="\n")
        for i in tqdm.tqdm(range(n_cases)):
            self.single_case(count=box_count, dim=3, threshold=threshold, seed=seed0+i)

        return

class CheckRoIAlignImplementation(unittest.TestCase):

    def prepare(self, dim=2):

        b, c, h, w = 1, 3, 50, 50
        # feature map, (b, c, h, w(, z))
        if dim == 2:
            fmap = torch.rand(b, c, h, w).cuda()
            # rois = torch.tensor([[
            #     [0.1, 0.1, 0.3, 0.3],
            #     [0.2, 0.2, 0.4, 0.7],
            #     [0.5, 0.7, 0.7, 0.9],
            # ]]).cuda()
            pool_size = (7, 7)
            rois = generate_boxes(5, dim=dim, h=h, w=w, on_grid=True, seed=np.random.randint(50))[0]
        elif dim == 3:
            d = 20
            fmap = torch.rand(b, c, h, w, d).cuda()
            # rois = torch.tensor([[
            #     [0.1, 0.1, 0.3, 0.3, 0.1, 0.1],
            #     [0.2, 0.2, 0.4, 0.7, 0.2, 0.4],
            #     [0.5, 0.0, 0.7, 1.0, 0.4, 0.5],
            #     [0.0, 0.0, 0.9, 1.0, 0.0, 1.0],
            # ]]).cuda()
            pool_size = (7, 7, 3)
            rois = generate_boxes(5, dim=dim, h=h, w=w, d=d, on_grid=True, seed=np.random.randint(50),
                                  normalize=False)[0]
        else:
            raise ValueError("dim needs to be 2 or 3")

        rois = [torch.from_numpy(rois).type(dtype=torch.float32).cuda(), ]
        fmap.requires_grad_(True)
        return fmap, rois, pool_size

    def check_2d(self):
        """ check vs torchvision ops not possible as on purpose different approach.
        :return:
        """
        raise NotImplementedError
        # fmap, rois, pool_size = self.prepare(dim=2)
        # ra_object = self.ra_ext.RoIAlign(output_size=pool_size, spatial_scale=1., sampling_ratio=-1)
        # align_ext = ra_object(fmap, rois)
        # loss_ext = align_ext.sum()
        # loss_ext.backward()
        #
        # rois_swapped = [rois[0][:, [1,3,0,2]]]
        # align_ops = tv.ops.roi_align(fmap, rois_swapped, pool_size)
        # loss_ops = align_ops.sum()
        # loss_ops.backward()
        #
        # assert (loss_ops == loss_ext), "sum of roialign ops and extension 2D diverges"
        # assert (align_ops == align_ext).all(), "ROIAlign failed 2D test"

    def check_3d(self):
        fmap, rois, pool_size = self.prepare(dim=3)
        ra_object = self.ra_ext.RoIAlign(output_size=pool_size, spatial_scale=1., sampling_ratio=-1)
        align_ext = ra_object(fmap, rois)
        loss_ext = align_ext.sum()
        loss_ext.backward()

        align_np = mutils.roi_align_3d_numpy(fmap.cpu().detach().numpy(), [roi.cpu().numpy() for roi in rois],
                                             pool_size)
        align_np = np.squeeze(align_np)  # remove singleton batch dim

        align_ext = align_ext.cpu().detach().numpy()
        assert np.allclose(align_np, align_ext, rtol=1e-5,
                           atol=1e-8), "RoIAlign differences in numpy and CUDA implement"

    def specific_example_check(self):
        # dummy input
        self.ra_ext = utils.import_module("ra_ext", 'custom_extensions/roi_align/roi_align.py')
        exp = 6
        pool_size = (2,2)
        fmap = torch.arange(exp**2).view(exp,exp).unsqueeze(0).unsqueeze(0).cuda().type(dtype=torch.float32)

        boxes = torch.tensor([[1., 1., 5., 5.]]).cuda()/exp
        ind = torch.tensor([0.]*len(boxes)).cuda().type(torch.float32)
        y_exp, x_exp = fmap.shape[2:]  # exp = expansion
        boxes.mul_(torch.tensor([y_exp, x_exp, y_exp, x_exp], dtype=torch.float32).cuda())
        boxes = torch.cat((ind.unsqueeze(1), boxes), dim=1)
        aligned_tv = tv.ops.roi_align(fmap, boxes, output_size=pool_size, sampling_ratio=-1)
        aligned = self.ra_ext.roi_align_2d(fmap, boxes, output_size=pool_size, sampling_ratio=-1)

        boxes_3d = torch.cat((boxes, torch.tensor([[-1.,1.]]*len(boxes)).cuda()), dim=1)
        fmap_3d = fmap.unsqueeze(dim=-1)
        pool_size = (*pool_size,1)
        ra_object = self.ra_ext.RoIAlign(output_size=pool_size, spatial_scale=1.,)
        aligned_3d = ra_object(fmap_3d, boxes_3d)

<<<<<<< HEAD
        expected_res = torch.tensor([[[[10.5000, 12.5000],
                                       [22.5000, 24.5000]]]]).cuda()
        expected_res_3d = torch.tensor([[[[[10.5000],[12.5000]],
                                          [[22.5000],[24.5000]]]]]).cuda()
=======
        # expected_res = torch.tensor([[[[10.5000, 12.5000], # this would be with an alternative grid-point setting
        #                                [22.5000, 24.5000]]]]).cuda()
        expected_res = torch.tensor([[[[14., 16.],
                                       [26., 28.]]]]).cuda()
        expected_res_3d = torch.tensor([[[[[14.],[16.]],
                                          [[26.],[28.]]]]]).cuda()
>>>>>>> 90e0e9be
        assert torch.all(aligned==expected_res), "2D RoIAlign check vs. specific example failed. res: {}\n expected: {}\n".format(aligned, expected_res)
        assert torch.all(aligned_3d==expected_res_3d), "3D RoIAlign check vs. specific example failed. res: {}\n expected: {}\n".format(aligned_3d, expected_res_3d)

    def manual_check(self):
        """ print examples from a toy batch to file.
        :return:
        """
        self.ra_ext = utils.import_module("ra_ext", 'custom_extensions/roi_align/roi_align.py')
        # actual mrcnn mask input
        from datasets.toy import configs
        cf = configs.Configs()
        cf.exp_dir = "datasets/toy/experiments/dev/"
        cf.plot_dir = cf.exp_dir + "plots"
        os.makedirs(cf.exp_dir, exist_ok=True)
        cf.fold = 0
        cf.n_workers = 1
        logger = utils.get_logger(cf.exp_dir)
        data_loader = utils.import_module('data_loader', os.path.join("datasets", "toy", 'data_loader.py'))
        batch_gen = data_loader.get_train_generators(cf, logger=logger)
        batch = next(batch_gen['train'])
        roi_mask = np.zeros((1, 320, 200))
        bb_target = (np.array([50, 40, 90, 120])).astype("int")
        roi_mask[:, bb_target[0]+1:bb_target[2]+1, bb_target[1]+1:bb_target[3]+1] = 1.
        #batch = {"roi_masks": np.array([np.array([roi_mask, roi_mask]), np.array([roi_mask])]), "bb_target": [[bb_target, bb_target + 25], [bb_target-20]]}
        #batch_boxes_cor = [torch.tensor(batch_el_boxes).cuda().float() for batch_el_boxes in batch_cor["bb_target"]]
        batch_boxes = [torch.tensor(batch_el_boxes).cuda().float() for batch_el_boxes in batch["bb_target"]]
        #import IPython; IPython.embed()
        for b in range(len(batch_boxes)):
            roi_masks = batch["roi_masks"][b]
            #roi_masks_cor = batch_cor["roi_masks"][b]
            if roi_masks.sum()>0:
                boxes = batch_boxes[b]
                roi_masks = torch.tensor(roi_masks).cuda().type(dtype=torch.float32)
                box_ids = torch.arange(roi_masks.shape[0]).cuda().unsqueeze(1).type(dtype=torch.float32)
                masks = tv.ops.roi_align(roi_masks, [boxes], cf.mask_shape)
                masks = masks.squeeze(1)
                masks = torch.round(masks)
                masks_own = self.ra_ext.roi_align_2d(roi_masks, torch.cat((box_ids, boxes), dim=1), cf.mask_shape)
                boxes = boxes.type(torch.int)
                #print("check roi mask", roi_masks[0, 0, boxes[0][0]:boxes[0][2], boxes[0][1]:boxes[0][3]].sum(), (boxes[0][2]-boxes[0][0]) * (boxes[0][3]-boxes[0][1]))
                #print("batch masks", batch["roi_masks"])
                masks_own = masks_own.squeeze(1)
                masks_own = torch.round(masks_own)
                #import IPython; IPython.embed()
                for mix, mask in enumerate(masks):
                    fig = plg.plt.figure()
                    ax = fig.add_subplot()
                    ax.imshow(roi_masks[mix][0].cpu().numpy(), cmap="gray", vmin=0.)
                    ax.axis("off")
                    y1, x1, y2, x2 = boxes[mix]
                    bbox = plg.mpatches.Rectangle((x1, y1), x2-x1, y2-y1, linewidth=0.9, edgecolor="c", facecolor='none')
                    ax.add_patch(bbox)
                    x1, y1, x2, y2 = boxes[mix]
                    bbox = plg.mpatches.Rectangle((x1, y1), x2 - x1, y2 - y1, linewidth=0.9, edgecolor="r",
                                                  facecolor='none')
                    ax.add_patch(bbox)
                    debug_dir = Path("/home/gregor/Documents/regrcnn/datasets/toy/experiments/debugroial")
                    os.makedirs(debug_dir, exist_ok=True)
                    plg.plt.savefig(debug_dir/"mask_b{}_{}.png".format(b, mix))
                    plg.plt.imsave(debug_dir/"mask_b{}_{}_pooled_tv.png".format(b, mix), mask.cpu().numpy(), cmap="gray", vmin=0.)
                    plg.plt.imsave(debug_dir/"mask_b{}_{}_pooled_own.png".format(b, mix), masks_own[mix].cpu().numpy(), cmap="gray", vmin=0.)
        return

    def test(self):
        # dynamically import module so that it doesn't affect other tests if import fails
        self.ra_ext = utils.import_module("ra_ext", 'custom_extensions/roi_align/roi_align.py')

        self.specific_example_check()

        # 2d test
        #self.check_2d()

        # 3d test
        self.check_3d()

        return


class CheckRuntimeErrors(unittest.TestCase):
    """ Check if minimal examples of the exec.py module finish without runtime errors.
        This check requires a working path to data in the toy-dataset configs.
    """

    def test(self):
        cf = utils.import_module("toy_cf", 'datasets/toy/configs.py').Configs()
        exp_dir = "./unittesting/"
        #checks = {"retina_net": False, "mrcnn": False}
        #print("Testing for runtime errors with models {}".format(list(checks.keys())))
        #for model in tqdm.tqdm(list(checks.keys())):
            # cf.model = model
            # cf.model_path = 'models/{}.py'.format(cf.model if not 'retina' in cf.model else 'retina_net')
            # cf.model_path = os.path.join(cf.source_dir, cf.model_path)
            # {'mrcnn': cf.add_mrcnn_configs,
            #  'retina_net': cf.add_mrcnn_configs, 'retina_unet': cf.add_mrcnn_configs,
            #  'detection_unet': cf.add_det_unet_configs, 'detection_fpn': cf.add_det_fpn_configs
            #  }[model]()
        # todo change structure of configs-handling with exec.py so that its dynamically parseable instead of needing to
        # todo be changed in the file all the time.
        checks = {cf.model:False}
        completed_process = subprocess.run("python exec.py --dev --dataset_name toy -m train_test --exp_dir {}".format(exp_dir),
                                           shell=True, capture_output=True, text=True)
        if completed_process.returncode!=0:
            print("Runtime test of model {} failed due to\n{}".format(cf.model, completed_process.stderr))
        else:
            checks[cf.model] = True
        subprocess.call("rm -rf {}".format(exp_dir), shell=True)
        assert all(checks.values()), "A runtime test crashed."

class MulithreadedDataiterator(unittest.TestCase):

    def test(self):
        print("Testing multithreaded iterator.")


        dataset = "toy"
        exp_dir = Path("datasets/{}/experiments/dev".format(dataset))
        cf_file = utils.import_module("cf_file", exp_dir/"configs.py")
        cf = cf_file.Configs()
        dloader = utils.import_module('data_loader', 'datasets/{}/data_loader.py'.format(dataset))
        cf.exp_dir = Path(exp_dir)
        cf.n_workers = 5

        cf.batch_size = 3
        cf.fold = 0
        cf.plot_dir = cf.exp_dir / "plots"
        logger = utils.get_logger(cf.exp_dir, cf.server_env, cf.sysmetrics_interval)
        cf.num_val_batches = "all"
        cf.val_mode = "val_sampling"
        cf.n_workers = 8
        batch_gens = dloader.get_train_generators(cf, logger, data_statistics=False)
        val_loader = batch_gens["val_sampling"]

        for epoch in range(4):
            produced_ids = []
            for i in range(batch_gens['n_val']):
                batch = next(val_loader)
                produced_ids.append(batch["pid"])
            uni, cts = np.unique(np.concatenate(produced_ids), return_counts=True)
            assert np.all(cts < 3), "with batch size one: every item should occur exactly once.\n uni {}, cts {}".format(
                uni[cts>2], cts[cts>2])
            #assert len(np.setdiff1d(val_loader.generator.dataset_pids, uni))==0, "not all val pids were shown."
            assert len(np.setdiff1d(uni, val_loader.generator.dataset_pids))==0, "pids shown that are not val set. impossible?"

        cf.n_workers = os.cpu_count()
        cf.batch_size = int(val_loader.generator.dataset_length / cf.n_workers) + 2
        val_loader = dloader.create_data_gen_pipeline(cf, val_loader.generator._data, do_aug=False, sample_pids_w_replace=False,
                                                             max_batches=None, raise_stop_iteration=True)
        for epoch in range(2):
            produced_ids = []
            for b, batch in enumerate(val_loader):
                produced_ids.append(batch["pid"])
            uni, cts = np.unique(np.concatenate(produced_ids), return_counts=True)
            assert np.all(cts == 1), "with batch size one: every item should occur exactly once.\n uni {}, cts {}".format(
                uni[cts>1], cts[cts>1])
            assert len(np.setdiff1d(val_loader.generator.dataset_pids, uni))==0, "not all val pids were shown."
            assert len(np.setdiff1d(uni, val_loader.generator.dataset_pids))==0, "pids shown that are not val set. impossible?"




        pass


if __name__=="__main__":
    stime = time.time()

    t = CheckRoIAlignImplementation()
    t.manual_check()
    #unittest.main()

    mins, secs = divmod((time.time() - stime), 60)
    h, mins = divmod(mins, 60)
    t = "{:d}h:{:02d}m:{:02d}s".format(int(h), int(mins), int(secs))
    print("{} total runtime: {}".format(os.path.split(__file__)[1], t))<|MERGE_RESOLUTION|>--- conflicted
+++ resolved
@@ -443,19 +443,12 @@
         ra_object = self.ra_ext.RoIAlign(output_size=pool_size, spatial_scale=1.,)
         aligned_3d = ra_object(fmap_3d, boxes_3d)
 
-<<<<<<< HEAD
-        expected_res = torch.tensor([[[[10.5000, 12.5000],
-                                       [22.5000, 24.5000]]]]).cuda()
-        expected_res_3d = torch.tensor([[[[[10.5000],[12.5000]],
-                                          [[22.5000],[24.5000]]]]]).cuda()
-=======
         # expected_res = torch.tensor([[[[10.5000, 12.5000], # this would be with an alternative grid-point setting
         #                                [22.5000, 24.5000]]]]).cuda()
         expected_res = torch.tensor([[[[14., 16.],
                                        [26., 28.]]]]).cuda()
         expected_res_3d = torch.tensor([[[[[14.],[16.]],
                                           [[26.],[28.]]]]]).cuda()
->>>>>>> 90e0e9be
         assert torch.all(aligned==expected_res), "2D RoIAlign check vs. specific example failed. res: {}\n expected: {}\n".format(aligned, expected_res)
         assert torch.all(aligned_3d==expected_res_3d), "3D RoIAlign check vs. specific example failed. res: {}\n expected: {}\n".format(aligned_3d, expected_res_3d)
 
